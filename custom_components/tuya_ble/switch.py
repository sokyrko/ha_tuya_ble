"""The Tuya BLE integration."""

from __future__ import annotations

from dataclasses import dataclass, field

import logging
from typing import Any, Callable

from homeassistant.components.switch import (
    SwitchEntityDescription,
    SwitchEntity,
)
from homeassistant.config_entries import ConfigEntry
from homeassistant.core import HomeAssistant
from homeassistant.helpers.entity import EntityCategory
from homeassistant.helpers.entity_platform import AddEntitiesCallback
from homeassistant.helpers.update_coordinator import DataUpdateCoordinator

from .const import DOMAIN
from .devices import TuyaBLEData, TuyaBLEEntity, TuyaBLEProductInfo
from .tuya_ble import TuyaBLEDataPointType, TuyaBLEDevice

_LOGGER = logging.getLogger(__name__)


TuyaBLESwitchGetter = (
    Callable[["TuyaBLESwitch", TuyaBLEProductInfo], bool | None] | None
)


TuyaBLESwitchIsAvailable = Callable[["TuyaBLESwitch", TuyaBLEProductInfo], bool] | None


TuyaBLESwitchSetter = Callable[["TuyaBLESwitch", TuyaBLEProductInfo, bool], None] | None


@dataclass
class TuyaBLESwitchMapping:
    dp_id: int
    description: SwitchEntityDescription
    force_add: bool = True
    dp_type: TuyaBLEDataPointType | None = None
    bitmap_mask: bytes | None = None
    is_available: TuyaBLESwitchIsAvailable = None
    getter: TuyaBLESwitchGetter = None
    setter: TuyaBLESwitchSetter = None


def is_fingerbot_in_program_mode(
    self: TuyaBLESwitch, product: TuyaBLEProductInfo
) -> bool:
    result: bool = True
    if product.fingerbot:
        datapoint = self._device.datapoints[product.fingerbot.mode]
        if datapoint:
            result = datapoint.value == 2
    return result


def is_fingerbot_in_switch_mode(
    self: TuyaBLESwitch, product: TuyaBLEProductInfo
) -> bool:
    result: bool = True
    if product.fingerbot:
        datapoint = self._device.datapoints[product.fingerbot.mode]
        if datapoint:
            result = datapoint.value == 1
    return result


def is_water_valve_in_switch_mode(
    self: TuyaBLESwitch, product: TuyaBLEProductInfo
) -> bool:
    result: bool = False
    if product.watervalve:
        result = True
    return result


def get_fingerbot_program_repeat_forever(
    self: TuyaBLESwitch, product: TuyaBLEProductInfo
) -> bool | None:
    result: bool | None = None
    if product.fingerbot and product.fingerbot.program:
        datapoint = self._device.datapoints[product.fingerbot.program]
        if datapoint and type(datapoint.value) is bytes:
            repeat_count = int.from_bytes(datapoint.value[0:2], "big")
            result = repeat_count == 0xFFFF
    return result


def set_fingerbot_program_repeat_forever(
    self: TuyaBLESwitch, product: TuyaBLEProductInfo, value: bool
) -> None:
    if product.fingerbot and product.fingerbot.program:
        datapoint = self._device.datapoints[product.fingerbot.program]
        if datapoint and type(datapoint.value) is bytes:
            new_value = (
<<<<<<< HEAD
                int.to_bytes(0xFFFF if value else 1, 2, "big") + datapoint.value[2:]
=======
                int.to_bytes(0xFFFF if value else 1, 2, "big") +
                datapoint.value[2:]
>>>>>>> 9c864d5f
            )
            self._hass.create_task(datapoint.set_value(new_value))


@dataclass
class TuyaBLEFingerbotSwitchMapping(TuyaBLESwitchMapping):
    description: SwitchEntityDescription = field(
        default_factory=lambda: SwitchEntityDescription(
            key="switch",
        )
    )
    is_available: TuyaBLESwitchIsAvailable = is_fingerbot_in_switch_mode


@dataclass
class TuyaBLEWaterValveSwitchMapping(TuyaBLESwitchMapping):
    description: SwitchEntityDescription = field(
        default_factory=lambda: SwitchEntityDescription(
            key="water_valve",
        )
    )
    is_available: TuyaBLESwitchIsAvailable = is_water_valve_in_switch_mode


@dataclass
class TuyaBLEWaterValveWeatherSwitchMapping(TuyaBLESwitchMapping):
    description: SwitchEntityDescription = field(
        default_factory=lambda: SwitchEntityDescription(
            key="weather_switch",
            icon="mdi:cloud-question",
        )
    )


@dataclass
class TuyaBLEReversePositionsMapping(TuyaBLESwitchMapping):
    description: SwitchEntityDescription = field(
        default_factory=lambda: SwitchEntityDescription(
            key="reverse_positions",
            icon="mdi:arrow-up-down-bold",
            entity_category=EntityCategory.CONFIG,
        )
    )
    is_available: TuyaBLESwitchIsAvailable = is_fingerbot_in_switch_mode


@dataclass
class TuyaBLECategorySwitchMapping:
    products: dict[str, list[TuyaBLESwitchMapping]] | None = None
    mapping: list[TuyaBLESwitchMapping] | None = None


mapping: dict[str, TuyaBLECategorySwitchMapping] = {
    "co2bj": TuyaBLECategorySwitchMapping(
        products={
            "59s19z5m": [  # CO2 Detector
                TuyaBLESwitchMapping(
                    dp_id=11,
                    description=SwitchEntityDescription(
                        key="carbon_dioxide_severely_exceed_alarm",
                        icon="mdi:molecule-co2",
                        entity_category=EntityCategory.CONFIG,
                        entity_registry_enabled_default=False,
                    ),
                    bitmap_mask=b"\x01",
                ),
                TuyaBLESwitchMapping(
                    dp_id=11,
                    description=SwitchEntityDescription(
                        key="low_battery_alarm",
                        icon="mdi:battery-alert",
                        entity_category=EntityCategory.CONFIG,
                        entity_registry_enabled_default=False,
                    ),
                    bitmap_mask=b"\x02",
                ),
                TuyaBLESwitchMapping(
                    dp_id=13,
                    description=SwitchEntityDescription(
                        key="carbon_dioxide_alarm_switch",
                        icon="mdi:molecule-co2",
                        entity_category=EntityCategory.CONFIG,
                    ),
                ),
            ],
        },
    ),
    "ms": TuyaBLECategorySwitchMapping(
        products={
            **dict.fromkeys(
                ["ludzroix", "isk2p555"],  # Smart Lock
                [
                    TuyaBLESwitchMapping(
                        dp_id=47,
                        description=SwitchEntityDescription(
                            key="lock_motor_state",
                        ),
                    ),
                ],
            ),
            **dict.fromkeys(
                ["uamrw6h3"],  # Smart Fechadura Positivo
                [
                    TuyaBLESwitchMapping(
                        dp_id=47,
                        description=SwitchEntityDescription(
                            key="lock_motor_state",
                        ),
                    ),
                    TuyaBLESwitchMapping(
                        dp_id=46,
                        description=SwitchEntityDescription(
                            key="manual_lock",
                        ),
                    ),
                ],
            ),
        }
    ),
    "szjqr": TuyaBLECategorySwitchMapping(
        products={
            **dict.fromkeys(
                ["3yqdo5yt", "xhf790if"],  # CubeTouch 1s and II
                [
                    TuyaBLEFingerbotSwitchMapping(dp_id=1),
                    TuyaBLEReversePositionsMapping(dp_id=4),
                ],
            ),
            **dict.fromkeys(
                [
                    "blliqpsj",
                    "ndvkgsrm",
                    "yiihr7zh",
<<<<<<< HEAD
                    "neq16kgd",
                    "6jcvqwh0",
                    "riecov42",
=======
                    "riecov42",
                    "neq16kgd"
>>>>>>> 9c864d5f
                ],  # Fingerbot Plus
                [
                    TuyaBLEFingerbotSwitchMapping(dp_id=2),
                    TuyaBLEReversePositionsMapping(dp_id=11),
                    TuyaBLESwitchMapping(
                        dp_id=17,
                        description=SwitchEntityDescription(
                            key="manual_control",
                            icon="mdi:gesture-tap-box",
                            entity_category=EntityCategory.CONFIG,
                        ),
                    ),
                    TuyaBLESwitchMapping(
                        dp_id=2,
                        description=SwitchEntityDescription(
                            key="program",
                            icon="mdi:repeat",
                        ),
                        is_available=is_fingerbot_in_program_mode,
                    ),
                    TuyaBLESwitchMapping(
                        dp_id=121,
                        description=SwitchEntityDescription(
                            key="program_repeat_forever",
                            icon="mdi:repeat",
                            entity_category=EntityCategory.CONFIG,
                        ),
                        getter=get_fingerbot_program_repeat_forever,
                        is_available=is_fingerbot_in_program_mode,
                        setter=set_fingerbot_program_repeat_forever,
                    ),
                ],
            ),
            **dict.fromkeys(
                [
                    "ltak7e1p",
                    "y6kttvd6",
                    "yrnk7mnn",
                    "nvr2rocq",
                    "bnt7wajf",
                    "rvdceqjh",
                    "5xhbk964",
                ],  # Fingerbot
                [
                    TuyaBLEFingerbotSwitchMapping(dp_id=2),
                    TuyaBLEReversePositionsMapping(dp_id=11),
                ],
            ),
        },
    ),
    "kg": TuyaBLECategorySwitchMapping(
        products={
            **dict.fromkeys(
<<<<<<< HEAD
                ["mknd4lci", "riecov42"],  # Fingerbot Plus
=======
                [
                    "mknd4lci",
                    "riecov42",
                    "bs3ubslo"
                ],  # Fingerbot Plus
>>>>>>> 9c864d5f
                [
                    TuyaBLEFingerbotSwitchMapping(dp_id=1),
                    TuyaBLEReversePositionsMapping(dp_id=104),
                    TuyaBLESwitchMapping(
                        dp_id=107,
                        description=SwitchEntityDescription(
                            key="manual_control",
                            icon="mdi:gesture-tap-box",
                            entity_category=EntityCategory.CONFIG,
                        ),
                    ),
                    TuyaBLESwitchMapping(
                        dp_id=1,
                        description=SwitchEntityDescription(
                            key="program",
                            icon="mdi:repeat",
                        ),
                        is_available=is_fingerbot_in_program_mode,
                    ),
                    TuyaBLESwitchMapping(
                        dp_id=109,
                        description=SwitchEntityDescription(
                            key="program_repeat_forever",
                            icon="mdi:repeat",
                            entity_category=EntityCategory.CONFIG,
                        ),
                        getter=get_fingerbot_program_repeat_forever,
                        is_available=is_fingerbot_in_program_mode,
                        setter=set_fingerbot_program_repeat_forever,
                    ),
                ],
            ),
        },
    ),
    "wk": TuyaBLECategorySwitchMapping(
        products={
            **dict.fromkeys(
                [
                    "drlajpqc",
                    "nhj2j7su",
                ],  # Thermostatic Radiator Valve
                [
                    TuyaBLESwitchMapping(
                        dp_id=8,
                        description=SwitchEntityDescription(
                            key="window_check",
                            icon="mdi:window-closed",
                            entity_category=EntityCategory.CONFIG,
                        ),
                    ),
                    TuyaBLESwitchMapping(
                        dp_id=10,
                        description=SwitchEntityDescription(
                            key="antifreeze",
                            icon="mdi:snowflake-off",
                            entity_category=EntityCategory.CONFIG,
                        ),
                    ),
                    TuyaBLESwitchMapping(
                        dp_id=40,
                        description=SwitchEntityDescription(
                            key="child_lock",
                            icon="mdi:account-lock",
                            entity_category=EntityCategory.CONFIG,
                        ),
                    ),
                    TuyaBLESwitchMapping(
                        dp_id=130,
                        description=SwitchEntityDescription(
                            key="water_scale_proof",
                            icon="mdi:water-check",
                            entity_category=EntityCategory.CONFIG,
                        ),
                    ),
                    TuyaBLESwitchMapping(
                        dp_id=107,
                        description=SwitchEntityDescription(
                            key="programming_mode",
                            icon="mdi:calendar-edit",
                            entity_category=EntityCategory.CONFIG,
                        ),
                    ),
                    TuyaBLESwitchMapping(
                        dp_id=108,
                        description=SwitchEntityDescription(
                            key="programming_switch",
                            icon="mdi:calendar-clock",
                            entity_category=EntityCategory.CONFIG,
                        ),
                    ),
                ],
            ),
        },
    ),
    "wsdcg": TuyaBLECategorySwitchMapping(
        products={
            "ojzlzzsw": [  # Soil moisture sensor
                TuyaBLESwitchMapping(
                    dp_id=21,
                    description=SwitchEntityDescription(
                        key="switch",
                        icon="mdi:thermometer",
                        entity_category=EntityCategory.CONFIG,
                        entity_registry_enabled_default=False,
                    ),
                ),
            ],
        },
    ),
    "ggq": TuyaBLECategorySwitchMapping(
        products={
            "6pahkcau": [  # Irrigation computer
                TuyaBLESwitchMapping(
                    dp_id=1,
                    description=SwitchEntityDescription(
                        key="water_valve",
                        entity_registry_enabled_default=True,
                    ),
                ),
            ],
            **dict.fromkeys(
                [
                    "hfgdqhho",
                    "qycalacn",
                    "fnlw6npo",
                    "jjqi2syk",
                ],  # Irrigation computer - dual outlet
                [
                    TuyaBLESwitchMapping(
                        dp_id=105,
                        description=SwitchEntityDescription(
                            key="water_valve_z1",
                            entity_registry_enabled_default=True,
                        ),
                    ),
                    TuyaBLESwitchMapping(
                        dp_id=104,
                        description=SwitchEntityDescription(
                            key="water_valve_z2",
                            entity_registry_enabled_default=True,
                        ),
                    ),
                ],
            ),
        },
    ),
    "sfkzq": TuyaBLECategorySwitchMapping(
        products={
            "0axr5s0b": [  # Valve Controller
                TuyaBLESwitchMapping(
                    dp_id=1,
                    description=SwitchEntityDescription(
                        key="water_valve",
                        entity_registry_enabled_default=True,
                    ),
                ),
            ],
            "nxquc5lb": [  # Smart water timer - SOP10
                TuyaBLEWaterValveSwitchMapping(dp_id=1),
                TuyaBLEWaterValveWeatherSwitchMapping(dp_id=14),
            ],
        },
    ),
}


def get_mapping_by_device(device: TuyaBLEDevice) -> list[TuyaBLECategorySwitchMapping]:
    category = mapping.get(device.category)
    if category is not None and category.products is not None:
        product_mapping = category.products.get(device.product_id)
        if product_mapping is not None:
            return product_mapping
        if category.mapping is not None:
            return category.mapping

    return []


class TuyaBLESwitch(TuyaBLEEntity, SwitchEntity):
    """Representation of a Tuya BLE Switch."""

    def __init__(
        self,
        hass: HomeAssistant,
        coordinator: DataUpdateCoordinator,
        device: TuyaBLEDevice,
        product: TuyaBLEProductInfo,
        mapping: TuyaBLESwitchMapping,
    ) -> None:
        super().__init__(hass, coordinator, device, product, mapping.description)
        self._mapping = mapping

    @property
    def is_on(self) -> bool:
        """Return true if switch is on."""

        if self._mapping.getter:
            return self._mapping.getter(self, self._product)

        datapoint = self._device.datapoints[self._mapping.dp_id]
        if datapoint:
            if (
                datapoint.type
                in [TuyaBLEDataPointType.DT_RAW, TuyaBLEDataPointType.DT_BITMAP]
                and self._mapping.bitmap_mask
            ):
                bitmap_value = bytes(datapoint.value)
                bitmap_mask = self._mapping.bitmap_mask
                for v, m in zip(bitmap_value, bitmap_mask, strict=True):
                    if (v & m) != 0:
                        return True
            else:
                return bool(datapoint.value)
        return False

    def turn_on(self, **kwargs: Any) -> None:
        """Turn the switch on."""
        if self._mapping.setter:
            return self._mapping.setter(self, self._product, True)

        new_value: bool | bytes
        if self._mapping.bitmap_mask:
            datapoint = self._device.datapoints.get_or_create(
                self._mapping.dp_id,
                TuyaBLEDataPointType.DT_BITMAP,
                self._mapping.bitmap_mask,
            )
            bitmap_mask = self._mapping.bitmap_mask
            bitmap_value = bytes(datapoint.value)
            new_value = bytes(
                v | m for (v, m) in zip(bitmap_value, bitmap_mask, strict=True)
            )
        else:
            datapoint = self._device.datapoints.get_or_create(
                self._mapping.dp_id,
                TuyaBLEDataPointType.DT_BOOL,
                True,
            )
            new_value = True
        if datapoint:
            self._hass.create_task(datapoint.set_value(new_value))

    def turn_off(self, **kwargs: Any) -> None:
        """Turn the switch off."""
        if self._mapping.setter:
            return self._mapping.setter(self, self._product, False)

        new_value: bool | bytes
        if self._mapping.bitmap_mask:
            datapoint = self._device.datapoints.get_or_create(
                self._mapping.dp_id,
                TuyaBLEDataPointType.DT_BITMAP,
                self._mapping.bitmap_mask,
            )
            bitmap_mask = self._mapping.bitmap_mask
            bitmap_value = bytes(datapoint.value)
            new_value = bytes(
                v & ~m for (v, m) in zip(bitmap_value, bitmap_mask, strict=True)
            )
        else:
            datapoint = self._device.datapoints.get_or_create(
                self._mapping.dp_id,
                TuyaBLEDataPointType.DT_BOOL,
                False,
            )
            new_value = False
        if datapoint:
            self._hass.create_task(datapoint.set_value(new_value))

    @property
    def available(self) -> bool:
        """Return if entity is available."""
        result = super().available
        if result and self._mapping.is_available:
            result = self._mapping.is_available(self, self._product)
        return result


async def async_setup_entry(
    hass: HomeAssistant,
    entry: ConfigEntry,
    async_add_entities: AddEntitiesCallback,
) -> None:
    """Set up the Tuya BLE sensors."""
    data: TuyaBLEData = hass.data[DOMAIN][entry.entry_id]
    mappings = get_mapping_by_device(data.device)
    entities: list[TuyaBLESwitch] = []
    for mapping in mappings:
        if mapping.force_add or data.device.datapoints.has_id(
            mapping.dp_id, mapping.dp_type
        ):
            entities.append(
                TuyaBLESwitch(
                    hass,
                    data.coordinator,
                    data.device,
                    data.product,
                    mapping,
                )
            )
    async_add_entities(entities)<|MERGE_RESOLUTION|>--- conflicted
+++ resolved
@@ -97,12 +97,7 @@
         datapoint = self._device.datapoints[product.fingerbot.program]
         if datapoint and type(datapoint.value) is bytes:
             new_value = (
-<<<<<<< HEAD
                 int.to_bytes(0xFFFF if value else 1, 2, "big") + datapoint.value[2:]
-=======
-                int.to_bytes(0xFFFF if value else 1, 2, "big") +
-                datapoint.value[2:]
->>>>>>> 9c864d5f
             )
             self._hass.create_task(datapoint.set_value(new_value))
 
@@ -236,14 +231,9 @@
                     "blliqpsj",
                     "ndvkgsrm",
                     "yiihr7zh",
-<<<<<<< HEAD
                     "neq16kgd",
                     "6jcvqwh0",
                     "riecov42",
-=======
-                    "riecov42",
-                    "neq16kgd"
->>>>>>> 9c864d5f
                 ],  # Fingerbot Plus
                 [
                     TuyaBLEFingerbotSwitchMapping(dp_id=2),
@@ -297,15 +287,7 @@
     "kg": TuyaBLECategorySwitchMapping(
         products={
             **dict.fromkeys(
-<<<<<<< HEAD
-                ["mknd4lci", "riecov42"],  # Fingerbot Plus
-=======
-                [
-                    "mknd4lci",
-                    "riecov42",
-                    "bs3ubslo"
-                ],  # Fingerbot Plus
->>>>>>> 9c864d5f
+                ["mknd4lci", "riecov42", "bs3ubslo"],  # Fingerbot Plus
                 [
                     TuyaBLEFingerbotSwitchMapping(dp_id=1),
                     TuyaBLEReversePositionsMapping(dp_id=104),
