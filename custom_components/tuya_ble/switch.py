"""The Tuya BLE integration."""

from __future__ import annotations

from dataclasses import dataclass, field

import logging
from typing import Any, Callable

from homeassistant.components.switch import (
    SwitchEntityDescription,
    SwitchEntity,
)
from homeassistant.config_entries import ConfigEntry
from homeassistant.core import HomeAssistant
from homeassistant.helpers.entity import EntityCategory
from homeassistant.helpers.entity_platform import AddEntitiesCallback
from homeassistant.helpers.update_coordinator import DataUpdateCoordinator

from .const import DOMAIN
from .devices import TuyaBLEData, TuyaBLEEntity, TuyaBLEProductInfo
from .tuya_ble import TuyaBLEDataPointType, TuyaBLEDevice

_LOGGER = logging.getLogger(__name__)


TuyaBLESwitchGetter = (
    Callable[["TuyaBLESwitch", TuyaBLEProductInfo], bool | None] | None
)


TuyaBLESwitchIsAvailable = Callable[["TuyaBLESwitch", TuyaBLEProductInfo], bool] | None


TuyaBLESwitchSetter = Callable[["TuyaBLESwitch", TuyaBLEProductInfo, bool], None] | None


@dataclass
class TuyaBLESwitchMapping:
    dp_id: int
    description: SwitchEntityDescription
    force_add: bool = True
    dp_type: TuyaBLEDataPointType | None = None
    bitmap_mask: bytes | None = None
    is_available: TuyaBLESwitchIsAvailable = None
    getter: TuyaBLESwitchGetter = None
    setter: TuyaBLESwitchSetter = None


def is_fingerbot_in_program_mode(
    self: TuyaBLESwitch, product: TuyaBLEProductInfo
) -> bool:
    result: bool = True
    if product.fingerbot:
        datapoint = self._device.datapoints[product.fingerbot.mode]
        if datapoint:
            result = datapoint.value == 2
    return result


def is_fingerbot_in_switch_mode(
    self: TuyaBLESwitch, product: TuyaBLEProductInfo
) -> bool:
    result: bool = True
    if product.fingerbot:
        datapoint = self._device.datapoints[product.fingerbot.mode]
        if datapoint:
            result = datapoint.value == 1
    return result


def is_water_valve_in_switch_mode(
    self: TuyaBLESwitch, product: TuyaBLEProductInfo
) -> bool:
    result: bool = False
    if product.watervalve:
        result = True
    return result


def get_fingerbot_program_repeat_forever(
    self: TuyaBLESwitch, product: TuyaBLEProductInfo
) -> bool | None:
    result: bool | None = None
    if product.fingerbot and product.fingerbot.program:
        datapoint = self._device.datapoints[product.fingerbot.program]
        if datapoint and type(datapoint.value) is bytes:
            repeat_count = int.from_bytes(datapoint.value[0:2], "big")
            result = repeat_count == 0xFFFF
    return result


def set_fingerbot_program_repeat_forever(
    self: TuyaBLESwitch, product: TuyaBLEProductInfo, value: bool
) -> None:
    if product.fingerbot and product.fingerbot.program:
        datapoint = self._device.datapoints[product.fingerbot.program]
        if datapoint and type(datapoint.value) is bytes:
            new_value = (
                int.to_bytes(0xFFFF if value else 1, 2, "big") + datapoint.value[2:]
            )
            self._hass.create_task(datapoint.set_value(new_value))


@dataclass
class TuyaBLEFingerbotSwitchMapping(TuyaBLESwitchMapping):
    description: SwitchEntityDescription = field(
        default_factory=lambda: SwitchEntityDescription(
            key="switch",
        )
    )
    is_available: TuyaBLESwitchIsAvailable = is_fingerbot_in_switch_mode


@dataclass
class TuyaBLEWaterValveSwitchMapping(TuyaBLESwitchMapping):
    description: SwitchEntityDescription = field(
        default_factory=lambda: SwitchEntityDescription(
            key="water_valve",
        )
    )
    is_available: TuyaBLESwitchIsAvailable = is_water_valve_in_switch_mode


@dataclass
class TuyaBLEWaterValveWeatherSwitchMapping(TuyaBLESwitchMapping):
    description: SwitchEntityDescription = field(
        default_factory=lambda: SwitchEntityDescription(
            key="weather_switch",
            icon="mdi:cloud-question",
        )
    )


@dataclass
class TuyaBLEReversePositionsMapping(TuyaBLESwitchMapping):
    description: SwitchEntityDescription = field(
        default_factory=lambda: SwitchEntityDescription(
            key="reverse_positions",
            icon="mdi:arrow-up-down-bold",
            entity_category=EntityCategory.CONFIG,
        )
    )
    is_available: TuyaBLESwitchIsAvailable = is_fingerbot_in_switch_mode


@dataclass
class TuyaBLECategorySwitchMapping:
    products: dict[str, list[TuyaBLESwitchMapping]] | None = None
    mapping: list[TuyaBLESwitchMapping] | None = None


mapping: dict[str, TuyaBLECategorySwitchMapping] = {
    "sfkzq": TuyaBLECategorySwitchMapping(
        products={
            "nxquc5lb":  # Smart Water Valve
            [
                TuyaBLESwitchMapping(
                    dp_id=1,
                    description=SwitchEntityDescription(
                        key="water_valve",
                    ),
                ),
            ]
        }
    ),
    "co2bj": TuyaBLECategorySwitchMapping(
        products={
            "59s19z5m": [  # CO2 Detector
                TuyaBLESwitchMapping(
                    dp_id=11,
                    description=SwitchEntityDescription(
                        key="carbon_dioxide_severely_exceed_alarm",
                        icon="mdi:molecule-co2",
                        entity_category=EntityCategory.CONFIG,
                        entity_registry_enabled_default=False,
                    ),
                    bitmap_mask=b"\x01",
                ),
                TuyaBLESwitchMapping(
                    dp_id=11,
                    description=SwitchEntityDescription(
                        key="low_battery_alarm",
                        icon="mdi:battery-alert",
                        entity_category=EntityCategory.CONFIG,
                        entity_registry_enabled_default=False,
                    ),
                    bitmap_mask=b"\x02",
                ),
                TuyaBLESwitchMapping(
                    dp_id=13,
                    description=SwitchEntityDescription(
                        key="carbon_dioxide_alarm_switch",
                        icon="mdi:molecule-co2",
                        entity_category=EntityCategory.CONFIG,
                    ),
                ),
            ],
        },
    ),
    "ms": TuyaBLECategorySwitchMapping(
        products={
            **dict.fromkeys(
                ["ludzroix", "isk2p555"],  # Smart Lock
                [
                    TuyaBLESwitchMapping(
                        dp_id=47,
                        description=SwitchEntityDescription(
                            key="lock_motor_state",
                        ),
                    ),
                ],
            ),
            **dict.fromkeys(
                ["uamrw6h3"],  # Smart Fechadura Positivo
                [
                    TuyaBLESwitchMapping(
                        dp_id=47,
                        description=SwitchEntityDescription(
                            key="lock_motor_state",
                        ),
                    ),
                    TuyaBLESwitchMapping(
                        dp_id=46,
                        description=SwitchEntityDescription(
                            key="manual_lock",
                        ),
                    ),
                ],
            ),
        }
    ),
    "szjqr": TuyaBLECategorySwitchMapping(
        products={
            **dict.fromkeys(
                ["3yqdo5yt", "xhf790if"],  # CubeTouch 1s and II
                [
                    TuyaBLEFingerbotSwitchMapping(dp_id=1),
                    TuyaBLEReversePositionsMapping(dp_id=4),
                ],
            ),
            **dict.fromkeys(
                [
                    "blliqpsj",
                    "ndvkgsrm",
                    "yiihr7zh",
                    "neq16kgd",
                    "6jcvqwh0",
                    "riecov42",
                ],  # Fingerbot Plus
                [
                    TuyaBLEFingerbotSwitchMapping(dp_id=2),
                    TuyaBLEReversePositionsMapping(dp_id=11),
                    TuyaBLESwitchMapping(
                        dp_id=17,
                        description=SwitchEntityDescription(
                            key="manual_control",
                            icon="mdi:gesture-tap-box",
                            entity_category=EntityCategory.CONFIG,
                        ),
                    ),
                    TuyaBLESwitchMapping(
                        dp_id=2,
                        description=SwitchEntityDescription(
                            key="program",
                            icon="mdi:repeat",
                        ),
                        is_available=is_fingerbot_in_program_mode,
                    ),
                    TuyaBLESwitchMapping(
                        dp_id=121,
                        description=SwitchEntityDescription(
                            key="program_repeat_forever",
                            icon="mdi:repeat",
                            entity_category=EntityCategory.CONFIG,
                        ),
                        getter=get_fingerbot_program_repeat_forever,
                        is_available=is_fingerbot_in_program_mode,
                        setter=set_fingerbot_program_repeat_forever,
                    ),
                ],
            ),
            **dict.fromkeys(
                [
                    "ltak7e1p",
                    "y6kttvd6",
                    "yrnk7mnn",
                    "nvr2rocq",
                    "bnt7wajf",
                    "rvdceqjh",
                    "5xhbk964",
                ],  # Fingerbot
                [
                    TuyaBLEFingerbotSwitchMapping(dp_id=2),
                    TuyaBLEReversePositionsMapping(dp_id=11),
                ],
            ),
        },
    ),
    "kg": TuyaBLECategorySwitchMapping(
        products={
            **dict.fromkeys(
                ["mknd4lci", "riecov42", "bs3ubslo"],  # Fingerbot Plus
                [
                    TuyaBLEFingerbotSwitchMapping(dp_id=1),
                    TuyaBLEReversePositionsMapping(dp_id=104),
                    TuyaBLESwitchMapping(
                        dp_id=107,
                        description=SwitchEntityDescription(
                            key="manual_control",
                            icon="mdi:gesture-tap-box",
                            entity_category=EntityCategory.CONFIG,
                        ),
                    ),
                    TuyaBLESwitchMapping(
                        dp_id=1,
                        description=SwitchEntityDescription(
                            key="program",
                            icon="mdi:repeat",
                        ),
                        is_available=is_fingerbot_in_program_mode,
                    ),
                    TuyaBLESwitchMapping(
                        dp_id=109,
                        description=SwitchEntityDescription(
                            key="program_repeat_forever",
                            icon="mdi:repeat",
                            entity_category=EntityCategory.CONFIG,
                        ),
                        getter=get_fingerbot_program_repeat_forever,
                        is_available=is_fingerbot_in_program_mode,
                        setter=set_fingerbot_program_repeat_forever,
                    ),
                ],
            ),
        },
    ),
    "wk": TuyaBLECategorySwitchMapping(
        products={
            **dict.fromkeys(
                [
                    "drlajpqc",
                    "nhj2j7su",
                ],  # Thermostatic Radiator Valve
                [
                    TuyaBLESwitchMapping(
                        dp_id=8,
                        description=SwitchEntityDescription(
                            key="window_check",
                            icon="mdi:window-closed",
                            entity_category=EntityCategory.CONFIG,
                        ),
                    ),
                    TuyaBLESwitchMapping(
                        dp_id=10,
                        description=SwitchEntityDescription(
                            key="antifreeze",
                            icon="mdi:snowflake-off",
                            entity_category=EntityCategory.CONFIG,
                        ),
                    ),
                    TuyaBLESwitchMapping(
                        dp_id=40,
                        description=SwitchEntityDescription(
                            key="child_lock",
                            icon="mdi:account-lock",
                            entity_category=EntityCategory.CONFIG,
                        ),
                    ),
                    TuyaBLESwitchMapping(
                        dp_id=130,
                        description=SwitchEntityDescription(
                            key="water_scale_proof",
                            icon="mdi:water-check",
                            entity_category=EntityCategory.CONFIG,
                        ),
                    ),
                    TuyaBLESwitchMapping(
                        dp_id=107,
                        description=SwitchEntityDescription(
                            key="programming_mode",
                            icon="mdi:calendar-edit",
                            entity_category=EntityCategory.CONFIG,
                        ),
                    ),
                    TuyaBLESwitchMapping(
                        dp_id=108,
                        description=SwitchEntityDescription(
                            key="programming_switch",
                            icon="mdi:calendar-clock",
                            entity_category=EntityCategory.CONFIG,
                        ),
                    ),
                ],
            ),
        },
    ),
    "wsdcg": TuyaBLECategorySwitchMapping(
        products={
            "ojzlzzsw": [  # Soil moisture sensor
                TuyaBLESwitchMapping(
                    dp_id=21,
                    description=SwitchEntityDescription(
                        key="switch",
                        icon="mdi:thermometer",
                        entity_category=EntityCategory.CONFIG,
                        entity_registry_enabled_default=False,
                    ),
                ),
            ],
        },
    ),
    "ggq": TuyaBLECategorySwitchMapping(
        products={
            "6pahkcau": [  # Irrigation computer PARKSIDE PPB A1
                TuyaBLESwitchMapping(
                    dp_id=1,
                    description=SwitchEntityDescription(
                        key="water_valve",
                        entity_registry_enabled_default=True,
                    ),
                ),
            ],
<<<<<<< HEAD
            **dict.fromkeys(
                [
                    "hfgdqhho",
                    "qycalacn",
                    "fnlw6npo",
                    "jjqi2syk",
                ],  # Irrigation computer - dual outlet
                [
                    TuyaBLESwitchMapping(
                        dp_id=105,
                        description=SwitchEntityDescription(
                            key="water_valve_z1",
                            entity_registry_enabled_default=True,
                        ),
                    ),
                    TuyaBLESwitchMapping(
                        dp_id=104,
                        description=SwitchEntityDescription(
                            key="water_valve_z2",
                            entity_registry_enabled_default=True,
                        ),
                    ),
                ],
            ),
        },
    ),
    "sfkzq": TuyaBLECategorySwitchMapping(
        products={
            "0axr5s0b": [  # Valve Controller
                TuyaBLESwitchMapping(
                    dp_id=1,
                    description=SwitchEntityDescription(
                        key="water_valve",
                        entity_registry_enabled_default=True,
                    ),
                ),
            ],
            "nxquc5lb": [  # Smart water timer - SOP10
                TuyaBLEWaterValveSwitchMapping(dp_id=1),
                TuyaBLEWaterValveWeatherSwitchMapping(dp_id=14),
            ],
        },
    ),
    "sfkzq": TuyaBLECategorySwitchMapping(
        products={
            "nxquc5lb": [  # Smart water timer - SOP10
                TuyaBLESwitchMapping(
                    dp_id=1,
                    description=SwitchEntityDescription(
                        key="water_valve",
                        entity_registry_enabled_default=True,
                    ),
                ),
            ],
        },
    ),
    "sfkzq": TuyaBLECategorySwitchMapping(
        products={
            "nxquc5lb": [  # Smart water timer - SOP10
                TuyaBLESwitchMapping(
                    dp_id=1,
                    description=SwitchEntityDescription(
                        key="water_valve",
=======
            "hfgdqhho": [  # Irrigation computer SGW08
                TuyaBLESwitchMapping(
                    dp_id=105,
                    description=SwitchEntityDescription(
                        key="water_valve_1",
                        entity_registry_enabled_default=True,
                    ),
                ),
                TuyaBLESwitchMapping(
                    dp_id=104,
                    description=SwitchEntityDescription(
                        key="water_valve_2",
>>>>>>> c8c3ca58
                        entity_registry_enabled_default=True,
                    ),
                ),
            ],
        },
    ),
}


def get_mapping_by_device(device: TuyaBLEDevice) -> list[TuyaBLECategorySwitchMapping]:
    category = mapping.get(device.category)
    if category is not None and category.products is not None:
        product_mapping = category.products.get(device.product_id)
        if product_mapping is not None:
            return product_mapping
        if category.mapping is not None:
            return category.mapping

    return []


class TuyaBLESwitch(TuyaBLEEntity, SwitchEntity):
    """Representation of a Tuya BLE Switch."""

    def __init__(
        self,
        hass: HomeAssistant,
        coordinator: DataUpdateCoordinator,
        device: TuyaBLEDevice,
        product: TuyaBLEProductInfo,
        mapping: TuyaBLESwitchMapping,
    ) -> None:
        super().__init__(hass, coordinator, device, product, mapping.description)
        self._mapping = mapping

    @property
    def is_on(self) -> bool:
        """Return true if switch is on."""

        if self._mapping.getter:
            return self._mapping.getter(self, self._product)

        datapoint = self._device.datapoints[self._mapping.dp_id]
        if datapoint:
            if (
                datapoint.type
                in [TuyaBLEDataPointType.DT_RAW, TuyaBLEDataPointType.DT_BITMAP]
                and self._mapping.bitmap_mask
            ):
                bitmap_value = bytes(datapoint.value)
                bitmap_mask = self._mapping.bitmap_mask
                for v, m in zip(bitmap_value, bitmap_mask, strict=True):
                    if (v & m) != 0:
                        return True
            else:
                return bool(datapoint.value)
        return False

    def turn_on(self, **kwargs: Any) -> None:
        """Turn the switch on."""
        if self._mapping.setter:
            return self._mapping.setter(self, self._product, True)

        new_value: bool | bytes
        if self._mapping.bitmap_mask:
            datapoint = self._device.datapoints.get_or_create(
                self._mapping.dp_id,
                TuyaBLEDataPointType.DT_BITMAP,
                self._mapping.bitmap_mask,
            )
            bitmap_mask = self._mapping.bitmap_mask
            bitmap_value = bytes(datapoint.value)
            new_value = bytes(
                v | m for (v, m) in zip(bitmap_value, bitmap_mask, strict=True)
            )
        else:
            datapoint = self._device.datapoints.get_or_create(
                self._mapping.dp_id,
                TuyaBLEDataPointType.DT_BOOL,
                True,
            )
            new_value = True
        if datapoint:
            self._hass.create_task(datapoint.set_value(new_value))

    def turn_off(self, **kwargs: Any) -> None:
        """Turn the switch off."""
        if self._mapping.setter:
            return self._mapping.setter(self, self._product, False)

        new_value: bool | bytes
        if self._mapping.bitmap_mask:
            datapoint = self._device.datapoints.get_or_create(
                self._mapping.dp_id,
                TuyaBLEDataPointType.DT_BITMAP,
                self._mapping.bitmap_mask,
            )
            bitmap_mask = self._mapping.bitmap_mask
            bitmap_value = bytes(datapoint.value)
            new_value = bytes(
                v & ~m for (v, m) in zip(bitmap_value, bitmap_mask, strict=True)
            )
        else:
            datapoint = self._device.datapoints.get_or_create(
                self._mapping.dp_id,
                TuyaBLEDataPointType.DT_BOOL,
                False,
            )
            new_value = False
        if datapoint:
            self._hass.create_task(datapoint.set_value(new_value))

    @property
    def available(self) -> bool:
        """Return if entity is available."""
        result = super().available
        if result and self._mapping.is_available:
            result = self._mapping.is_available(self, self._product)
        return result


async def async_setup_entry(
    hass: HomeAssistant,
    entry: ConfigEntry,
    async_add_entities: AddEntitiesCallback,
) -> None:
    """Set up the Tuya BLE sensors."""
    data: TuyaBLEData = hass.data[DOMAIN][entry.entry_id]
    mappings = get_mapping_by_device(data.device)
    entities: list[TuyaBLESwitch] = []
    for mapping in mappings:
        if mapping.force_add or data.device.datapoints.has_id(
            mapping.dp_id, mapping.dp_type
        ):
            entities.append(
                TuyaBLESwitch(
                    hass,
                    data.coordinator,
                    data.device,
                    data.product,
                    mapping,
                )
            )
    async_add_entities(entities)<|MERGE_RESOLUTION|>--- conflicted
+++ resolved
@@ -421,7 +421,6 @@
                     ),
                 ),
             ],
-<<<<<<< HEAD
             **dict.fromkeys(
                 [
                     "hfgdqhho",
@@ -462,46 +461,6 @@
             "nxquc5lb": [  # Smart water timer - SOP10
                 TuyaBLEWaterValveSwitchMapping(dp_id=1),
                 TuyaBLEWaterValveWeatherSwitchMapping(dp_id=14),
-            ],
-        },
-    ),
-    "sfkzq": TuyaBLECategorySwitchMapping(
-        products={
-            "nxquc5lb": [  # Smart water timer - SOP10
-                TuyaBLESwitchMapping(
-                    dp_id=1,
-                    description=SwitchEntityDescription(
-                        key="water_valve",
-                        entity_registry_enabled_default=True,
-                    ),
-                ),
-            ],
-        },
-    ),
-    "sfkzq": TuyaBLECategorySwitchMapping(
-        products={
-            "nxquc5lb": [  # Smart water timer - SOP10
-                TuyaBLESwitchMapping(
-                    dp_id=1,
-                    description=SwitchEntityDescription(
-                        key="water_valve",
-=======
-            "hfgdqhho": [  # Irrigation computer SGW08
-                TuyaBLESwitchMapping(
-                    dp_id=105,
-                    description=SwitchEntityDescription(
-                        key="water_valve_1",
-                        entity_registry_enabled_default=True,
-                    ),
-                ),
-                TuyaBLESwitchMapping(
-                    dp_id=104,
-                    description=SwitchEntityDescription(
-                        key="water_valve_2",
->>>>>>> c8c3ca58
-                        entity_registry_enabled_default=True,
-                    ),
-                ),
             ],
         },
     ),
