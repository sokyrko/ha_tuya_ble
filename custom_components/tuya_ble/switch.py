"""The Tuya BLE integration."""

from __future__ import annotations

from dataclasses import dataclass, field

import logging
from typing import Any, Callable

from homeassistant.components.switch import (
    SwitchEntityDescription,
    SwitchEntity,
)
from homeassistant.config_entries import ConfigEntry
from homeassistant.core import HomeAssistant
from homeassistant.helpers.entity import EntityCategory
from homeassistant.helpers.entity_platform import AddEntitiesCallback
from homeassistant.helpers.update_coordinator import DataUpdateCoordinator

from .const import DOMAIN
from .devices import TuyaBLEData, TuyaBLEEntity, TuyaBLEProductInfo
from .tuya_ble import TuyaBLEDataPointType, TuyaBLEDevice

_LOGGER = logging.getLogger(__name__)


TuyaBLESwitchGetter = (
    Callable[["TuyaBLESwitch", TuyaBLEProductInfo], bool | None] | None
)


TuyaBLESwitchIsAvailable = Callable[["TuyaBLESwitch", TuyaBLEProductInfo], bool] | None


TuyaBLESwitchSetter = Callable[["TuyaBLESwitch", TuyaBLEProductInfo, bool], None] | None


@dataclass
class TuyaBLESwitchMapping:
    dp_id: int
    description: SwitchEntityDescription
    force_add: bool = True
    dp_type: TuyaBLEDataPointType | None = None
    bitmap_mask: bytes | None = None
    is_available: TuyaBLESwitchIsAvailable = None
    getter: TuyaBLESwitchGetter = None
    setter: TuyaBLESwitchSetter = None


def is_fingerbot_in_program_mode(
    self: TuyaBLESwitch, product: TuyaBLEProductInfo
) -> bool:
    result: bool = True
    if product.fingerbot:
        datapoint = self._device.datapoints[product.fingerbot.mode]
        if datapoint:
            result = datapoint.value == 2
    return result


def is_fingerbot_in_switch_mode(
    self: TuyaBLESwitch, product: TuyaBLEProductInfo
) -> bool:
    result: bool = True
    if product.fingerbot:
        datapoint = self._device.datapoints[product.fingerbot.mode]
        if datapoint:
            result = datapoint.value == 1
    return result


def is_water_valve_in_switch_mode(
    self: TuyaBLESwitch, product: TuyaBLEProductInfo
) -> bool:
    result: bool = False
    if product.watervalve:
        result = True
    return result


def get_fingerbot_program_repeat_forever(
    self: TuyaBLESwitch, product: TuyaBLEProductInfo
) -> bool | None:
    result: bool | None = None
    if product.fingerbot and product.fingerbot.program:
        datapoint = self._device.datapoints[product.fingerbot.program]
        if datapoint and type(datapoint.value) is bytes:
            repeat_count = int.from_bytes(datapoint.value[0:2], "big")
            result = repeat_count == 0xFFFF
    return result


def set_fingerbot_program_repeat_forever(
    self: TuyaBLESwitch, product: TuyaBLEProductInfo, value: bool
) -> None:
    if product.fingerbot and product.fingerbot.program:
        datapoint = self._device.datapoints[product.fingerbot.program]
        if datapoint and type(datapoint.value) is bytes:
            new_value = (
                int.to_bytes(0xFFFF if value else 1, 2, "big") + datapoint.value[2:]
            )
            self._hass.create_task(datapoint.set_value(new_value))


@dataclass
class TuyaBLEFingerbotSwitchMapping(TuyaBLESwitchMapping):
    description: SwitchEntityDescription = field(
        default_factory=lambda: SwitchEntityDescription(
            key="switch",
        )
    )
    is_available: TuyaBLESwitchIsAvailable = is_fingerbot_in_switch_mode


@dataclass
class TuyaBLEWaterValveSwitchMapping(TuyaBLESwitchMapping):
    description: SwitchEntityDescription = field(
        default_factory=lambda: SwitchEntityDescription(
            key="water_valve",
        )
    )
    is_available: TuyaBLESwitchIsAvailable = is_water_valve_in_switch_mode


@dataclass
class TuyaBLEWaterValveWeatherSwitchMapping(TuyaBLESwitchMapping):
    description: SwitchEntityDescription = field(
        default_factory=lambda: SwitchEntityDescription(
            key="weather_switch",
            icon="mdi:cloud-question",
        )
    )


@dataclass
class TuyaBLEReversePositionsMapping(TuyaBLESwitchMapping):
    description: SwitchEntityDescription = field(
        default_factory=lambda: SwitchEntityDescription(
            key="reverse_positions",
            icon="mdi:arrow-up-down-bold",
            entity_category=EntityCategory.CONFIG,
        )
    )
    is_available: TuyaBLESwitchIsAvailable = is_fingerbot_in_switch_mode


@dataclass
class TuyaBLECategorySwitchMapping:
    products: dict[str, list[TuyaBLESwitchMapping]] | None = None
    mapping: list[TuyaBLESwitchMapping] | None = None


mapping: dict[str, TuyaBLECategorySwitchMapping] = {
    "sfkzq": TuyaBLECategorySwitchMapping(
        products={
            "nxquc5lb":  # Smart Water Valve
            [
                TuyaBLESwitchMapping(
                    dp_id=1,
                    description=SwitchEntityDescription(
                        key="water_valve",
                    ),
                ),
            ]
        }
    ),
    "co2bj": TuyaBLECategorySwitchMapping(
        products={
            "59s19z5m": [  # CO2 Detector
                TuyaBLESwitchMapping(
                    dp_id=11,
                    description=SwitchEntityDescription(
                        key="carbon_dioxide_severely_exceed_alarm",
                        icon="mdi:molecule-co2",
                        entity_category=EntityCategory.CONFIG,
                        entity_registry_enabled_default=False,
                    ),
                    bitmap_mask=b"\x01",
                ),
                TuyaBLESwitchMapping(
                    dp_id=11,
                    description=SwitchEntityDescription(
                        key="low_battery_alarm",
                        icon="mdi:battery-alert",
                        entity_category=EntityCategory.CONFIG,
                        entity_registry_enabled_default=False,
                    ),
                    bitmap_mask=b"\x02",
                ),
                TuyaBLESwitchMapping(
                    dp_id=13,
                    description=SwitchEntityDescription(
                        key="carbon_dioxide_alarm_switch",
                        icon="mdi:molecule-co2",
                        entity_category=EntityCategory.CONFIG,
                    ),
                ),
            ],
        },
    ),
    "ms": TuyaBLECategorySwitchMapping(
        products={
            **dict.fromkeys(
<<<<<<< HEAD
                ["ludzroix", "isk2p555"],  # Smart Lock
                [
                    TuyaBLESwitchMapping(
                        dp_id=47,
                        description=SwitchEntityDescription(
                            key="lock_motor_state",
                        ),
                    ),
                ],
            ),
            **dict.fromkeys(
                ["uamrw6h3"],  # Smart Fechadura Positivo
=======
                ["ludzroix", "isk2p555", "gumrixyt"], # Smart Lock
>>>>>>> 1cc17b7f
                [
                    TuyaBLESwitchMapping(
                        dp_id=47,
                        description=SwitchEntityDescription(
                            key="lock_motor_state",
                        ),
                    ),
                    TuyaBLESwitchMapping(
                        dp_id=46,
                        description=SwitchEntityDescription(
                            key="manual_lock",
                        ),
                    ),
                ],
            ),
        }
    ),
    "szjqr": TuyaBLECategorySwitchMapping(
        products={
            **dict.fromkeys(
                ["3yqdo5yt", "xhf790if"],  # CubeTouch 1s and II
                [
                    TuyaBLEFingerbotSwitchMapping(dp_id=1),
                    TuyaBLEReversePositionsMapping(dp_id=4),
                ],
            ),
            **dict.fromkeys(
                [
                    "blliqpsj",
                    "ndvkgsrm",
                    "yiihr7zh",
                    "neq16kgd",
                    "6jcvqwh0",
                    "riecov42",
                ],  # Fingerbot Plus
                [
                    TuyaBLEFingerbotSwitchMapping(dp_id=2),
                    TuyaBLEReversePositionsMapping(dp_id=11),
                    TuyaBLESwitchMapping(
                        dp_id=17,
                        description=SwitchEntityDescription(
                            key="manual_control",
                            icon="mdi:gesture-tap-box",
                            entity_category=EntityCategory.CONFIG,
                        ),
                    ),
                    TuyaBLESwitchMapping(
                        dp_id=2,
                        description=SwitchEntityDescription(
                            key="program",
                            icon="mdi:repeat",
                        ),
                        is_available=is_fingerbot_in_program_mode,
                    ),
                    TuyaBLESwitchMapping(
                        dp_id=121,
                        description=SwitchEntityDescription(
                            key="program_repeat_forever",
                            icon="mdi:repeat",
                            entity_category=EntityCategory.CONFIG,
                        ),
                        getter=get_fingerbot_program_repeat_forever,
                        is_available=is_fingerbot_in_program_mode,
                        setter=set_fingerbot_program_repeat_forever,
                    ),
                ],
            ),
            **dict.fromkeys(
                [
                    "ltak7e1p",
                    "y6kttvd6",
                    "yrnk7mnn",
                    "nvr2rocq",
                    "bnt7wajf",
                    "rvdceqjh",
                    "5xhbk964",
                ],  # Fingerbot
                [
                    TuyaBLEFingerbotSwitchMapping(dp_id=2),
                    TuyaBLEReversePositionsMapping(dp_id=11),
                ],
            ),
        },
    ),
    "kg": TuyaBLECategorySwitchMapping(
        products={
            **dict.fromkeys(
                ["mknd4lci", "riecov42", "bs3ubslo"],  # Fingerbot Plus
                [
                    TuyaBLEFingerbotSwitchMapping(dp_id=1),
                    TuyaBLEReversePositionsMapping(dp_id=104),
                    TuyaBLESwitchMapping(
                        dp_id=107,
                        description=SwitchEntityDescription(
                            key="manual_control",
                            icon="mdi:gesture-tap-box",
                            entity_category=EntityCategory.CONFIG,
                        ),
                    ),
                    TuyaBLESwitchMapping(
                        dp_id=1,
                        description=SwitchEntityDescription(
                            key="program",
                            icon="mdi:repeat",
                        ),
                        is_available=is_fingerbot_in_program_mode,
                    ),
                    TuyaBLESwitchMapping(
                        dp_id=109,
                        description=SwitchEntityDescription(
                            key="program_repeat_forever",
                            icon="mdi:repeat",
                            entity_category=EntityCategory.CONFIG,
                        ),
                        getter=get_fingerbot_program_repeat_forever,
                        is_available=is_fingerbot_in_program_mode,
                        setter=set_fingerbot_program_repeat_forever,
                    ),
                ],
            ),
        },
    ),
    "wk": TuyaBLECategorySwitchMapping(
        products={
            **dict.fromkeys(
                [
                    "drlajpqc",
                    "nhj2j7su",
                ],  # Thermostatic Radiator Valve
                [
                    TuyaBLESwitchMapping(
                        dp_id=8,
                        description=SwitchEntityDescription(
                            key="window_check",
                            icon="mdi:window-closed",
                            entity_category=EntityCategory.CONFIG,
                        ),
                    ),
                    TuyaBLESwitchMapping(
                        dp_id=10,
                        description=SwitchEntityDescription(
                            key="antifreeze",
                            icon="mdi:snowflake-off",
                            entity_category=EntityCategory.CONFIG,
                        ),
                    ),
                    TuyaBLESwitchMapping(
                        dp_id=40,
                        description=SwitchEntityDescription(
                            key="child_lock",
                            icon="mdi:account-lock",
                            entity_category=EntityCategory.CONFIG,
                        ),
                    ),
                    TuyaBLESwitchMapping(
                        dp_id=130,
                        description=SwitchEntityDescription(
                            key="water_scale_proof",
                            icon="mdi:water-check",
                            entity_category=EntityCategory.CONFIG,
                        ),
                    ),
                    TuyaBLESwitchMapping(
                        dp_id=107,
                        description=SwitchEntityDescription(
                            key="programming_mode",
                            icon="mdi:calendar-edit",
                            entity_category=EntityCategory.CONFIG,
                        ),
                    ),
                    TuyaBLESwitchMapping(
                        dp_id=108,
                        description=SwitchEntityDescription(
                            key="programming_switch",
                            icon="mdi:calendar-clock",
                            entity_category=EntityCategory.CONFIG,
                        ),
                    ),
                ],
            ),
        },
    ),
    "wsdcg": TuyaBLECategorySwitchMapping(
        products={
            "ojzlzzsw": [  # Soil moisture sensor
                TuyaBLESwitchMapping(
                    dp_id=21,
                    description=SwitchEntityDescription(
                        key="switch",
                        icon="mdi:thermometer",
                        entity_category=EntityCategory.CONFIG,
                        entity_registry_enabled_default=False,
                    ),
                ),
            ],
        },
    ),
    "ggq": TuyaBLECategorySwitchMapping(
        products={
            "6pahkcau": [  # Irrigation computer PARKSIDE PPB A1
                TuyaBLESwitchMapping(
                    dp_id=1,
                    description=SwitchEntityDescription(
                        key="water_valve",
                        entity_registry_enabled_default=True,
                    ),
                ),
            ],
            **dict.fromkeys(
                [
                    "hfgdqhho",
                    "qycalacn",
                    "fnlw6npo",
                    "jjqi2syk",
                ],  # Irrigation computer - dual outlet
                [
                    TuyaBLESwitchMapping(
                        dp_id=105,
                        description=SwitchEntityDescription(
                            key="water_valve_z1",
                            name="CH1 Valve",
                            entity_registry_enabled_default=True,
                        ),
                    ),
                    TuyaBLESwitchMapping(
                        dp_id=104,
                        description=SwitchEntityDescription(
                            key="water_valve_z2",
                            name="CH2 Valve",
                            entity_registry_enabled_default=True,
                        ),
                    ),
                ],
            ),
        },
    ),
    "sfkzq": TuyaBLECategorySwitchMapping(
        products={
            "0axr5s0b": [  # Valve Controller
                TuyaBLESwitchMapping(
                    dp_id=1,
                    description=SwitchEntityDescription(
                        key="water_valve",
                        entity_registry_enabled_default=True,
                    ),
                ),
            ],
            "nxquc5lb": [  # Smart water timer - SOP10
                TuyaBLEWaterValveSwitchMapping(dp_id=1),
                TuyaBLEWaterValveWeatherSwitchMapping(dp_id=14),
            ],
        },
    ),
}


def get_mapping_by_device(device: TuyaBLEDevice) -> list[TuyaBLECategorySwitchMapping]:
    category = mapping.get(device.category)
    if category is not None and category.products is not None:
        product_mapping = category.products.get(device.product_id)
        if product_mapping is not None:
            return product_mapping
        if category.mapping is not None:
            return category.mapping

    return []


class TuyaBLESwitch(TuyaBLEEntity, SwitchEntity):
    """Representation of a Tuya BLE Switch."""

    def __init__(
        self,
        hass: HomeAssistant,
        coordinator: DataUpdateCoordinator,
        device: TuyaBLEDevice,
        product: TuyaBLEProductInfo,
        mapping: TuyaBLESwitchMapping,
    ) -> None:
        super().__init__(hass, coordinator, device, product, mapping.description)
        self._mapping = mapping

    @property
    def is_on(self) -> bool:
        """Return true if switch is on."""

        if self._mapping.getter:
            return self._mapping.getter(self, self._product)

        datapoint = self._device.datapoints[self._mapping.dp_id]
        if datapoint:
            if (
                datapoint.type
                in [TuyaBLEDataPointType.DT_RAW, TuyaBLEDataPointType.DT_BITMAP]
                and self._mapping.bitmap_mask
            ):
                bitmap_value = bytes(datapoint.value)
                bitmap_mask = self._mapping.bitmap_mask
                for v, m in zip(bitmap_value, bitmap_mask, strict=True):
                    if (v & m) != 0:
                        return True
            else:
                return bool(datapoint.value)
        return False

    def turn_on(self, **kwargs: Any) -> None:
        """Turn the switch on."""
        if self._mapping.setter:
            return self._mapping.setter(self, self._product, True)

        new_value: bool | bytes
        if self._mapping.bitmap_mask:
            datapoint = self._device.datapoints.get_or_create(
                self._mapping.dp_id,
                TuyaBLEDataPointType.DT_BITMAP,
                self._mapping.bitmap_mask,
            )
            bitmap_mask = self._mapping.bitmap_mask
            bitmap_value = bytes(datapoint.value)
            new_value = bytes(
                v | m for (v, m) in zip(bitmap_value, bitmap_mask, strict=True)
            )
        else:
            datapoint = self._device.datapoints.get_or_create(
                self._mapping.dp_id,
                TuyaBLEDataPointType.DT_BOOL,
                True,
            )
            new_value = True
        if datapoint:
            self._hass.create_task(datapoint.set_value(new_value))

    def turn_off(self, **kwargs: Any) -> None:
        """Turn the switch off."""
        if self._mapping.setter:
            return self._mapping.setter(self, self._product, False)

        new_value: bool | bytes
        if self._mapping.bitmap_mask:
            datapoint = self._device.datapoints.get_or_create(
                self._mapping.dp_id,
                TuyaBLEDataPointType.DT_BITMAP,
                self._mapping.bitmap_mask,
            )
            bitmap_mask = self._mapping.bitmap_mask
            bitmap_value = bytes(datapoint.value)
            new_value = bytes(
                v & ~m for (v, m) in zip(bitmap_value, bitmap_mask, strict=True)
            )
        else:
            datapoint = self._device.datapoints.get_or_create(
                self._mapping.dp_id,
                TuyaBLEDataPointType.DT_BOOL,
                False,
            )
            new_value = False
        if datapoint:
            self._hass.create_task(datapoint.set_value(new_value))

    @property
    def available(self) -> bool:
        """Return if entity is available."""
        result = super().available
        if result and self._mapping.is_available:
            result = self._mapping.is_available(self, self._product)
        return result


async def async_setup_entry(
    hass: HomeAssistant,
    entry: ConfigEntry,
    async_add_entities: AddEntitiesCallback,
) -> None:
    """Set up the Tuya BLE sensors."""
    data: TuyaBLEData = hass.data[DOMAIN][entry.entry_id]
    mappings = get_mapping_by_device(data.device)
    entities: list[TuyaBLESwitch] = []
    for mapping in mappings:
        if mapping.force_add or data.device.datapoints.has_id(
            mapping.dp_id, mapping.dp_type
        ):
            entities.append(
                TuyaBLESwitch(
                    hass,
                    data.coordinator,
                    data.device,
                    data.product,
                    mapping,
                )
            )
    async_add_entities(entities)<|MERGE_RESOLUTION|>--- conflicted
+++ resolved
@@ -201,8 +201,7 @@
     "ms": TuyaBLECategorySwitchMapping(
         products={
             **dict.fromkeys(
-<<<<<<< HEAD
-                ["ludzroix", "isk2p555"],  # Smart Lock
+                ["ludzroix", "isk2p555", "gumrixyt"], # Smart Lock
                 [
                     TuyaBLESwitchMapping(
                         dp_id=47,
@@ -214,9 +213,6 @@
             ),
             **dict.fromkeys(
                 ["uamrw6h3"],  # Smart Fechadura Positivo
-=======
-                ["ludzroix", "isk2p555", "gumrixyt"], # Smart Lock
->>>>>>> 1cc17b7f
                 [
                     TuyaBLESwitchMapping(
                         dp_id=47,
