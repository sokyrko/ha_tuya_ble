--- conflicted
+++ resolved
@@ -115,23 +115,6 @@
 
 
 mapping: dict[str, TuyaBLECategorySensorMapping] = {
-    "sfkzq": TuyaBLECategorySensorMapping(
-        products={
-            "nxquc5lb":  # Smart Water Valve
-            [
-                TuyaBLESensorMapping(
-                    dp_id=7,
-                    description=SensorEntityDescription(
-                        key="battery_percentage",
-                        device_class=SensorDeviceClass.BATTERY,
-                        native_unit_of_measurement=PERCENTAGE,
-                        entity_category=EntityCategory.DIAGNOSTIC,
-                        state_class=SensorStateClass.MEASUREMENT,
-                    ),
-                ),   
-            ]
-        }
-    ),
     "co2bj": TuyaBLECategorySensorMapping(
         products={
             "59s19z5m": [  # CO2 Detector
@@ -174,11 +157,7 @@
     "ms": TuyaBLECategorySensorMapping(
         products={
             **dict.fromkeys(
-<<<<<<< HEAD
                 ["ludzroix", "isk2p555",  "gumrixyt", "uamrw6h3", "okkyfgfs"],  # Smart Lock
-=======
-                ["ludzroix", "isk2p555", "gumrixyt", "uamrw6h3"], # Smart Lock
->>>>>>> 6c37f367
                 [
                     TuyaBLESensorMapping(
                         dp_id=21,
@@ -198,11 +177,7 @@
                                 "key_in",
                                 "low_battery",
                                 "power_off",
-<<<<<<< HEAD
                                 "shock",
-=======
-                                "shock"                                
->>>>>>> 6c37f367
                             ],
                         ),
                     ),
@@ -294,13 +269,9 @@
                     "blliqpsj",
                     "ndvkgsrm",
                     "yiihr7zh",
-<<<<<<< HEAD
                     "neq16kgd",
                     "6jcvqwh0",
                     "riecov42",
-=======
-                    "neq16kgd"
->>>>>>> 6c37f367
                 ],  # Fingerbot Plus
                 [
                     TuyaBLEBatteryMapping(dp_id=12),
@@ -325,14 +296,7 @@
     "kg": TuyaBLECategorySensorMapping(
         products={
             **dict.fromkeys(
-<<<<<<< HEAD
                 ["mknd4lci", "riecov42"],  # Fingerbot Plus
-=======
-                [
-                    "mknd4lci",
-                    "riecov42"
-                ],  # Fingerbot Plus
->>>>>>> 6c37f367
                 [
                     TuyaBLEBatteryMapping(dp_id=105),
                 ],
@@ -376,12 +340,22 @@
                 ),
                 TuyaBLEBatteryMapping(dp_id=4),
             ],
-<<<<<<< HEAD
             "iv7hudlj": [  # Bluetooth Temperature Humidity Sensor
                 TuyaBLETemperatureMapping(
                     dp_id=1,
                     coefficient=10.0,
-=======
+                ),
+                TuyaBLESensorMapping(
+                    dp_id=2,
+                    description=SensorEntityDescription(
+                        key="moisture",
+                        device_class=SensorDeviceClass.MOISTURE,
+                        native_unit_of_measurement=PERCENTAGE,
+                        state_class=SensorStateClass.MEASUREMENT,
+                    ),
+                ),
+                TuyaBLEBatteryMapping(dp_id=4),
+            ],
             "tv6peegl": [  # Soil moisture sensor
                 TuyaBLETemperatureMapping(
                     dp_id=101,
@@ -406,31 +380,10 @@
                         native_unit_of_measurement=UnitOfTemperature.CELSIUS,
                         state_class=SensorStateClass.MEASUREMENT,
                     ),
->>>>>>> 6c37f367
                 ),
                 TuyaBLESensorMapping(
                     dp_id=2,
                     description=SensorEntityDescription(
-<<<<<<< HEAD
-                        key="moisture",
-                        device_class=SensorDeviceClass.MOISTURE,
-                        native_unit_of_measurement=PERCENTAGE,
-                        state_class=SensorStateClass.MEASUREMENT,
-                    ),
-                ),
-                TuyaBLEBatteryMapping(dp_id=4),
-            ],
-            "tv6peegl": [  # Soil moisture sensor
-                TuyaBLETemperatureMapping(
-                    dp_id=101,
-                ),
-                TuyaBLESensorMapping(
-                    dp_id=102,
-                    description=SensorEntityDescription(
-                        key="moisture",
-                        device_class=SensorDeviceClass.MOISTURE,
-                        native_unit_of_measurement=PERCENTAGE,
-=======
                         key="va_humidity",
                         device_class=SensorDeviceClass.HUMIDITY,
                         native_unit_of_measurement=PERCENTAGE,
@@ -530,64 +483,8 @@
                         device_class=SensorDeviceClass.BATTERY,
                         native_unit_of_measurement=PERCENTAGE,
                         entity_category=EntityCategory.DIAGNOSTIC,
->>>>>>> 6c37f367
-                        state_class=SensorStateClass.MEASUREMENT,
-                    ),
-                ),
-            ],
-        },
-    ),
-    "zwjcy": TuyaBLECategorySensorMapping(
-        products={
-            "gvygg3m8": [  # Smartlife Plant Sensor SGS01
-                TuyaBLETemperatureMapping(
-                    dp_id=5,
-                    coefficient=10.0,
-                    description=SensorEntityDescription(
-                        key="temp_current",
-                        device_class=SensorDeviceClass.TEMPERATURE,
-                        native_unit_of_measurement=UnitOfTemperature.CELSIUS,
-                        state_class=SensorStateClass.MEASUREMENT,
-                    ),
-                ),
-                TuyaBLESensorMapping(
-                    dp_id=3,
-                    description=SensorEntityDescription(
-                        key="humidity",
-                        device_class=SensorDeviceClass.HUMIDITY,
-                        native_unit_of_measurement=PERCENTAGE,
-                        state_class=SensorStateClass.MEASUREMENT,
-                    ),
-                ),
-                TuyaBLESensorMapping(
-                    dp_id=14,
-                    description=SensorEntityDescription(
-                        key="battery_state",
-                        icon="mdi:battery",
-                        device_class=SensorDeviceClass.ENUM,
-                        entity_category=EntityCategory.DIAGNOSTIC,
-                        options=[
-                            BATTERY_STATE_LOW,
-                            BATTERY_STATE_NORMAL,
-                            BATTERY_STATE_HIGH,
-                        ],
-                    ),
-                    icons=[
-                        "mdi:battery-alert",
-                        "mdi:battery-50",
-                        "mdi:battery-check",
-                    ],
-                ),
-                TuyaBLEBatteryMapping(
-                    dp_id=15,
-                    description=SensorEntityDescription(
-                        key="battery_percentage",
-                        device_class=SensorDeviceClass.BATTERY,
-                        native_unit_of_measurement=PERCENTAGE,
-                        entity_category=EntityCategory.DIAGNOSTIC,
-                        state_class=SensorStateClass.MEASUREMENT,
-                    ),
-
+                        state_class=SensorStateClass.MEASUREMENT,
+                    ),
                 ),
             ],
         },
@@ -636,7 +533,6 @@
                     ),
                 ),
             ],
-<<<<<<< HEAD
             **dict.fromkeys(
                 [
                     "hfgdqhho",
@@ -672,10 +568,20 @@
         products={
             "0axr5s0b": [  # Valve Controller
                 TuyaBLEBatteryMapping(dp_id=7),
-=======
+                TuyaBLESensorMapping(
+                    # dp_id=15,
+                    dp_id=11,
+                    description=SensorEntityDescription(
+                        key="time_left",
+                        device_class=SensorDeviceClass.DURATION,
+                        native_unit_of_measurement=UnitOfTime.SECONDS,
+                        state_class=SensorStateClass.MEASUREMENT,
+                    ),
+                ),
+            ],
+
             "hfgdqhho": [  # Irrigation computer - SGW02/SGW08
                 TuyaBLEBatteryMapping(dp_id=11),
->>>>>>> 6c37f367
                 TuyaBLESensorMapping(
                     # dp_id=15,
                     dp_id=11,
