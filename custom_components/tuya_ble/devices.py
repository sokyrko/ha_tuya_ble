--- conflicted
+++ resolved
@@ -464,22 +464,13 @@
     "wk": TuyaBLECategoryInfo(
         products={
             **dict.fromkeys(
-<<<<<<< HEAD
                 [
                     "drlajpqc",
                     "nhj2j7su",
+                    "zmachryv",
                 ],  # device product_id
                 TuyaBLEProductInfo(
                     name="Thermostatic Radiator Valve",
-=======
-            [
-            "drlajpqc", 
-            "nhj2j7su",
-            "zmachryv",
-            ],  # device product_id
-            TuyaBLEProductInfo(  
-                name="Thermostatic Radiator Valve",
->>>>>>> 0edc7aeb
                 ),
             ),
         },
