"""The Tuya BLE integration."""

from __future__ import annotations
from dataclasses import dataclass
from typing import Any

import logging
from homeassistant.const import CONF_ADDRESS, CONF_DEVICE_ID

from homeassistant.core import CALLBACK_TYPE, HomeAssistant, callback
from homeassistant.helpers import device_registry as dr
from homeassistant.helpers.entity import (
    DeviceInfo,
    EntityDescription,
    generate_entity_id,
)
from homeassistant.helpers.event import async_call_later
from homeassistant.helpers.update_coordinator import (
    CoordinatorEntity,
    DataUpdateCoordinator,
)

from homeassistant.components.tuya.const import (
    DPCode,
    DPType,
)

from home_assistant_bluetooth import BluetoothServiceInfoBleak
from .tuya_ble import (
    AbstaractTuyaBLEDeviceManager,
    TuyaBLEDataPoint,
    TuyaBLEDataPointType,
    TuyaBLEDevice,
    TuyaBLEDeviceCredentials,
)

from .cloud import HASSTuyaBLEDeviceManager
from .const import (
    DEVICE_DEF_MANUFACTURER,
    DOMAIN,
    FINGERBOT_BUTTON_EVENT,
    SET_DISCONNECTED_DELAY,
    DPCode,
    DPType,
)

from .base import IntegerTypeData, EnumTypeData

_LOGGER = logging.getLogger(__name__)


@dataclass
class TuyaBLEFingerbotInfo:
    switch: int
    mode: int
    up_position: int
    down_position: int
    hold_time: int
    reverse_positions: int
    manual_control: int = 0
    program: int = 0


@dataclass
class TuyaBLEWaterValveInfo:
    switch: bool
    countdown: int
    weather_delay: str
    smart_weather: str
    use_time: int


@dataclass
class TuyaBLEProductInfo:
    name: str
    manufacturer: str = DEVICE_DEF_MANUFACTURER
    fingerbot: TuyaBLEFingerbotInfo | None = None
    watervalve: TuyaBLEWaterValveInfo | None = None


class TuyaBLEEntity(CoordinatorEntity):
    """Tuya BLE base entity."""

    def __init__(
        self,
        hass: HomeAssistant,
        coordinator: TuyaBLECoordinator,
        device: TuyaBLEDevice,
        product: TuyaBLEProductInfo,
        description: EntityDescription,
    ) -> None:
        super().__init__(coordinator)
        self._hass = hass
        self._coordinator = coordinator
        self._device = device
        self._product = product
        if description.translation_key is None:
            self._attr_translation_key = description.key
        self.entity_description = description
        self._attr_has_entity_name = True
        self._attr_device_info = get_device_info(self._device)
        self._attr_unique_id = f"{self._device.device_id}-{description.key}"
        self.entity_id = generate_entity_id(
            "sensor.{}", self._attr_unique_id, hass=hass
        )

    @property
    def available(self) -> bool:
        """Return if entity is available."""
        return self._coordinator.connected

    @property
    def device(self) -> TuyaBLEDevice:
        """Return the associated BLE Device."""
        return self._device

    @callback
    def _handle_coordinator_update(self) -> None:
        """Handle updated data from the coordinator."""
        self.async_write_ha_state()

    def send_dp_value(
        self,
        key: DPCode | None,
        type: TuyaBLEDataPointType,
        value: bytes | bool | int | str | None = None,
    ) -> None:

        dpid = self.find_dpid(key)
        if dpid is not None:
            datapoint = self._device.datapoints.get_or_create(
                dpid,
                type,
                value,
            )
            self._hass.create_task(datapoint.set_value(value))

    def _send_command(self, commands: list[dict[str, Any]]) -> None:
        """Send the commands to the device"""
        for command in commands:
            code = command.get("code")
            value = command.get("value")

            if code and value is not None:
                dttype = self.get_dptype(code)
                if isinstance(value, str):
                    # We suppose here that cloud JSON type are sent as string
                    if dttype == DPType.STRING or dttype == DPType.JSON:
                        self.send_dp_value(code, TuyaBLEDataPointType.DT_STRING, value)
                    elif dttype == DPType.ENUM:
                        int_value = 0
                        values = self.device.function[code].values
                        if isinstance(self.device.function[code].values, dict):
                            range = self.device.function[code].values.get("range")
                            if isinstance(range, list):
                                int_value = (
                                    range.index(value) if value in range else None
                                )
                        self.send_dp_value(
                            code, TuyaBLEDataPointType.DT_ENUM, int_value
                        )

                elif isinstance(value, bool):
                    self.send_dp_value(code, TuyaBLEDataPointType.DT_BOOL, value)
                else:
                    self.send_dp_value(code, TuyaBLEDataPointType.DT_VALUE, value)

    def find_dpid(
        self, dpcode: DPCode | None, prefer_function: bool = False
    ) -> int | None:
        """Returns the dp id for the given code"""
        if dpcode is None:
            return None

        order = ["status_range", "function"]
        if prefer_function:
            order = ["function", "status_range"]
        for key in order:
            if dpcode in getattr(self.device, key):
                return getattr(self.device, key)[dpcode].dp_id

        return None

    def find_dpcode(
        self,
        dpcodes: str | DPCode | tuple[DPCode, ...] | None,
        *,
        prefer_function: bool = False,
        dptype: DPType | None = None,
    ) -> DPCode | EnumTypeData | IntegerTypeData | None:
        """Find a matching DP code available on for this device."""
        if dpcodes is None:
            return None

        if isinstance(dpcodes, str):
            dpcodes = (DPCode(dpcodes),)
        elif not isinstance(dpcodes, tuple):
            dpcodes = (dpcodes,)

        order = ["status_range", "function"]
        if prefer_function:
            order = ["function", "status_range"]

        # When we are not looking for a specific datatype, we can append status for
        # searching
        if not dptype:
            order.append("status")

        for dpcode in dpcodes:
            for key in order:
                if dpcode not in getattr(self.device, key):
                    continue
                if (
                    dptype == DPType.ENUM
                    and getattr(self.device, key)[dpcode].type == DPType.ENUM
                ):
                    if not (
                        enum_type := EnumTypeData.from_json(
                            dpcode, getattr(self.device, key)[dpcode].values
                        )
                    ):
                        continue
                    return enum_type

                if (
                    dptype == DPType.INTEGER
                    and getattr(self.device, key)[dpcode].type == DPType.INTEGER
                ):
                    if not (
                        integer_type := IntegerTypeData.from_json(
                            dpcode, getattr(self.device, key)[dpcode].values
                        )
                    ):
                        continue
                    return integer_type

                if dptype not in (DPType.ENUM, DPType.INTEGER):
                    return dpcode

        return None

    def get_dptype(
        self, dpcode: DPCode | None, prefer_function: bool = False
    ) -> DPType | None:
        """Find a matching DPCode data type available on for this device."""
        if dpcode is None:
            return None

        order = ["status_range", "function"]
        if prefer_function:
            order = ["function", "status_range"]
        for key in order:
            if dpcode in getattr(self.device, key):
                return DPType(getattr(self.device, key)[dpcode].type)

        return None


class TuyaBLECoordinator(DataUpdateCoordinator[None]):
    """Data coordinator for receiving Tuya BLE updates."""

    def __init__(self, hass: HomeAssistant, device: TuyaBLEDevice) -> None:
        """Initialise the coordinator."""
        super().__init__(
            hass,
            _LOGGER,
            name=DOMAIN,
        )
        self._device = device
        self._disconnected: bool = True
        self._unsub_disconnect: CALLBACK_TYPE | None = None
        device.register_connected_callback(self._async_handle_connect)
        device.register_callback(self._async_handle_update)
        device.register_disconnected_callback(self._async_handle_disconnect)

    @property
    def connected(self) -> bool:
        return not self._disconnected

    @callback
    def _async_handle_connect(self) -> None:
        if self._unsub_disconnect is not None:
            self._unsub_disconnect()
        if self._disconnected:
            self._disconnected = False
            self.async_update_listeners()

    @callback
    def _async_handle_update(self, updates: list[TuyaBLEDataPoint]) -> None:
        """Just trigger the callbacks."""
        self._async_handle_connect()
        self.async_set_updated_data(None)
        info = get_device_product_info(self._device)
        if info and info.fingerbot and info.fingerbot.manual_control != 0:
            for update in updates:
                if update.id == info.fingerbot.switch and update.changed_by_device:
                    self.hass.bus.fire(
                        FINGERBOT_BUTTON_EVENT,
                        {
                            CONF_ADDRESS: self._device.address,
                            CONF_DEVICE_ID: self._device.device_id,
                        },
                    )

    @callback
    def _set_disconnected(self, _: None) -> None:
        """Invoke the idle timeout callback, called when the alarm fires."""
        self._disconnected = True
        self._unsub_disconnect = None
        self.async_update_listeners()

    @callback
    def _async_handle_disconnect(self) -> None:
        """Trigger the callbacks for disconnected."""
        if self._unsub_disconnect is None:
            delay: float = SET_DISCONNECTED_DELAY
            self._unsub_disconnect = async_call_later(
                self.hass, delay, self._set_disconnected
            )


@dataclass
class TuyaBLEData:
    """Data for the Tuya BLE integration."""

    title: str
    device: TuyaBLEDevice
    product: TuyaBLEProductInfo
    manager: HASSTuyaBLEDeviceManager
    coordinator: TuyaBLECoordinator


@dataclass
class TuyaBLECategoryInfo:
    products: dict[str, TuyaBLEProductInfo]
    info: TuyaBLEProductInfo | None = None


devices_database: dict[str, TuyaBLECategoryInfo] = {
    "sfkzq": TuyaBLECategoryInfo(
        products={
            "nxquc5lb":  # device product_id
            TuyaBLEProductInfo(
                name="Smart Water Valve",
            ),
        },
    ),
    "co2bj": TuyaBLECategoryInfo(
        products={
            "59s19z5m": TuyaBLEProductInfo(  # device product_id
                name="CO2 Detector",
            ),
        },
    ),
    "ms": TuyaBLECategoryInfo(
        products={
            **dict.fromkeys(
                ["ludzroix", "isk2p555", "uamrw6h3", "okkyfgfs"],
                TuyaBLEProductInfo(  # device product_id
                    name="Smart Lock",
                ),
            ),
        },
    ),
    "jtmspro": TuyaBLECategoryInfo(
        products={
            "xicdxood": TuyaBLEProductInfo(  # device product_id
                name="Raycube K7 Pro+",
            ),
        },
    ),
    "szjqr": TuyaBLECategoryInfo(
        products={
            "3yqdo5yt": TuyaBLEProductInfo(  # device product_id
                name="CUBETOUCH 1s",
                fingerbot=TuyaBLEFingerbotInfo(
                    switch=1,
                    mode=2,
                    up_position=5,
                    down_position=6,
                    hold_time=3,
                    reverse_positions=4,
                ),
            ),
            "xhf790if": TuyaBLEProductInfo(  # device product_id
                name="CubeTouch II",
                fingerbot=TuyaBLEFingerbotInfo(
                    switch=1,
                    mode=2,
                    up_position=5,
                    down_position=6,
                    hold_time=3,
                    reverse_positions=4,
                ),
            ),
            **dict.fromkeys(
                [
                    "blliqpsj",
                    "ndvkgsrm",
                    "yiihr7zh",
                    "neq16kgd",
                    "6jcvqwh0",
                    "riecov42",
                ],  # device product_ids
                TuyaBLEProductInfo(
                    name="Fingerbot Plus",
                    fingerbot=TuyaBLEFingerbotInfo(
                        switch=2,
                        mode=8,
                        up_position=15,
                        down_position=9,
                        hold_time=10,
                        reverse_positions=11,
                        manual_control=17,
                        program=121,
                    ),
                ),
            ),
            **dict.fromkeys(
                [
                    "ltak7e1p",
                    "y6kttvd6",
                    "yrnk7mnn",
                    "nvr2rocq",
                    "bnt7wajf",
                    "rvdceqjh",
                    "5xhbk964",
                ],  # device product_ids
                TuyaBLEProductInfo(
                    name="Fingerbot",
                    fingerbot=TuyaBLEFingerbotInfo(
                        switch=2,
                        mode=8,
                        up_position=15,
                        down_position=9,
                        hold_time=10,
                        reverse_positions=11,
                        program=121,
                    ),
                ),
            ),
        },
    ),
    "kg": TuyaBLECategoryInfo(
        products={
            **dict.fromkeys(
                ["mknd4lci", "riecov42", "bs3ubslo"],  # device product_ids
                TuyaBLEProductInfo(
                    name="Fingerbot Plus",
                    fingerbot=TuyaBLEFingerbotInfo(
                        switch=1,
                        mode=101,
                        up_position=106,
                        down_position=102,
                        hold_time=103,
                        reverse_positions=104,
                        manual_control=107,
                        program=109,
                    ),
                ),
            ),
        },
    ),
    "wk": TuyaBLECategoryInfo(
        products={
            **dict.fromkeys(
                [
                    "drlajpqc",
                    "nhj2j7su",
                ],  # device product_id
                TuyaBLEProductInfo(
                    name="Thermostatic Radiator Valve",
                ),
            ),
        },
    ),
    "wsdcg": TuyaBLECategoryInfo(
        products={
            "ojzlzzsw": TuyaBLEProductInfo(  # device product_id
                name="Soil moisture sensor",
            ),
<<<<<<< HEAD
            "iv7hudlj": TuyaBLEProductInfo(  # device product_id
                name="Bluetooth Temperature Humidity Sensor",
=======
            "tv6peegl": TuyaBLEProductInfo(  # new device product_id
                name="Soil Thermo-Hygrometer",
>>>>>>> a601301e
            ),
        },
    ),
    "znhsb": TuyaBLECategoryInfo(
        products={
            "cdlandip": TuyaBLEProductInfo(  # device product_id
                name="Smart water bottle",
            ),
        },
    ),
    "sfkzq": TuyaBLECategoryInfo(
        products={
            "0axr5s0b": TuyaBLEProductInfo(  # device product_id
                name="Valve controller",
            ),
            "nxquc5lb": TuyaBLEProductInfo(
                name="Water valve controller",
                watervalve=TuyaBLEWaterValveInfo(
                    switch=1,
                    countdown=8,
                    weather_delay=10,
                    smart_weather=13,
                    use_time=9,
                ),
            ),
        },
    ),
    "sfkzq": TuyaBLECategoryInfo(
        products={
            **dict.fromkeys(
                [
                    "6pahkcau",
                    "hfgdqhho",
                    "qycalacn",
                    "fnlw6npo",
                    "jjqi2syk",
                ],  # device product_ids
                TuyaBLEProductInfo(
                    name="Irrigation computer",
                ),
            )
        },
    ),
    "sfkzq": TuyaBLECategoryInfo(
        products={
            "nxquc5lb": TuyaBLEProductInfo(  # device product_id
                name="Water valve controller",
            ),
        },
    ),
    "ggq": TuyaBLECategoryInfo(
        products={
            **dict.fromkeys(
                [
                    "6pahkcau",
                    "hfgdqhho",
                ],  # device product_id
                TuyaBLEProductInfo(
                    name="Irrigation computer",
                ),
            )
        },
    ),
    "sfkzq": TuyaBLECategoryInfo(
        products={
            "nxquc5lb": TuyaBLEProductInfo(  # device product_id
                name="Water valve controller",
            ),
        },
    ),
    "dd": TuyaBLECategoryInfo(
        products={
            **dict.fromkeys(
                [
                    "nvfrtxlq",
                ],  # device product_id
                TuyaBLEProductInfo(
                    name="LGB102 Magic Strip Lights",
                    manufacturer="Magiacous",
                ),
            ),
        },
        info=TuyaBLEProductInfo(
            name="Strip Lights",
        ),
    ),
    "cl": TuyaBLECategoryInfo(
        products={
            **dict.fromkeys(["4pbr8eig"], TuyaBLEProductInfo(name="Blind Controller")),
            "kcy0x4pi": TuyaBLEProductInfo(name="Curtain Controller"),
        }
    ),
}


def get_product_info_by_ids(
    category: str, product_id: str
) -> TuyaBLEProductInfo | None:
    category_info = devices_database.get(category)
    if category_info is not None:
        product_info = category_info.products.get(product_id)
        if product_info is not None:
            return product_info
        return category_info.info

    return None


def get_device_product_info(device: TuyaBLEDevice) -> TuyaBLEProductInfo | None:
    return get_product_info_by_ids(device.category, device.product_id)


def get_short_address(address: str) -> str:
    results = address.replace("-", ":").upper().split(":")
    return f"{results[-3]}{results[-2]}{results[-1]}"[-6:]


async def get_device_readable_name(
    discovery_info: BluetoothServiceInfoBleak,
    manager: AbstaractTuyaBLEDeviceManager | None,
) -> str:
    credentials: TuyaBLEDeviceCredentials | None = None
    product_info: TuyaBLEProductInfo | None = None
    if manager:
        credentials = await manager.get_device_credentials(discovery_info.address)
        if credentials:
            product_info = get_product_info_by_ids(
                credentials.category,
                credentials.product_id,
            )
    short_address = get_short_address(discovery_info.address)
    if product_info:
        return "%s %s" % (product_info.name, short_address)
    if credentials:
        return "%s %s" % (credentials.device_name, short_address)
    return "%s %s" % (discovery_info.device.name, short_address)


def get_device_info(device: TuyaBLEDevice) -> DeviceInfo | None:
    product_info = None
    if device.category and device.product_id:
        product_info = get_product_info_by_ids(device.category, device.product_id)
    product_name: str
    if product_info:
        product_name = product_info.name
    else:
        product_name = device.name
    result = DeviceInfo(
        connections={(dr.CONNECTION_BLUETOOTH, device.address)},
        hw_version=device.hardware_version,
        identifiers={(DOMAIN, device.address)},
        manufacturer=(
            product_info.manufacturer if product_info else DEVICE_DEF_MANUFACTURER
        ),
        model=("%s (%s)")
        % (
            device.product_model or product_name,
            device.product_id,
        ),
        name=("%s %s")
        % (
            product_name,
            get_short_address(device.address),
        ),
        sw_version=("%s (protocol %s)")
        % (
            device.device_version,
            device.protocol_version,
        ),
    )
    return result<|MERGE_RESOLUTION|>--- conflicted
+++ resolved
@@ -479,13 +479,11 @@
             "ojzlzzsw": TuyaBLEProductInfo(  # device product_id
                 name="Soil moisture sensor",
             ),
-<<<<<<< HEAD
             "iv7hudlj": TuyaBLEProductInfo(  # device product_id
                 name="Bluetooth Temperature Humidity Sensor",
-=======
+            ),
             "tv6peegl": TuyaBLEProductInfo(  # new device product_id
                 name="Soil Thermo-Hygrometer",
->>>>>>> a601301e
             ),
         },
     ),
