--- conflicted
+++ resolved
@@ -355,17 +355,8 @@
     "ms": TuyaBLECategoryInfo(
         products={
             **dict.fromkeys(
-<<<<<<< HEAD
-                ["ludzroix", "isk2p555", "uamrw6h3", "okkyfgfs"],
+                ["ludzroix", "isk2p555", "gumrixyt", "uamrw6h3", "okkyfgfs"],
                 TuyaBLEProductInfo(  # device product_id
-=======
-                [
-                    "ludzroix",
-                    "isk2p555",
-                    "gumrixyt"
-                ],
-                    TuyaBLEProductInfo(  # device product_id
->>>>>>> 1cc17b7f
                     name="Smart Lock",
                 ),
             ),
