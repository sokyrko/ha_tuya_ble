--- conflicted
+++ resolved
@@ -474,12 +474,7 @@
     ),
     "znhsb": TuyaBLECategoryInfo(
         products={
-<<<<<<< HEAD
             "cdlandip": TuyaBLEProductInfo(  # device product_id
-=======
-            "cdlandip": # device product_id
-            TuyaBLEProductInfo(
->>>>>>> b317b6a3
                 name="Smart water bottle",
             ),
         },
@@ -519,8 +514,7 @@
     ),
     "sfkzq": TuyaBLECategoryInfo(
         products={
-            "nxquc5lb": # device product_id
-            TuyaBLEProductInfo( 
+            "nxquc5lb": TuyaBLEProductInfo(  # device product_id
                 name="Water valve controller",
             ),
         },
@@ -529,10 +523,10 @@
         products={
             **dict.fromkeys(
                 [
-                    "6pahkcau", 
+                    "6pahkcau",
                     "hfgdqhho",
                 ],  # device product_id
-                TuyaBLEProductInfo( 
+                TuyaBLEProductInfo(
                     name="Irrigation computer",
                 ),
             )
@@ -540,8 +534,7 @@
     ),
     "sfkzq": TuyaBLECategoryInfo(
         products={
-            "nxquc5lb": # device product_id
-            TuyaBLEProductInfo( 
+            "nxquc5lb": TuyaBLEProductInfo(  # device product_id
                 name="Water valve controller",
             ),
         },
