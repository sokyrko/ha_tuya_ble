--- conflicted
+++ resolved
@@ -538,9 +538,8 @@
         products={
             **dict.fromkeys(
                 [
-<<<<<<< HEAD
-                    "6pahkcau",
-                    "hfgdqhho",
+                    "6pahkcau",  # PPB A1
+                    "hfgdqhho"   # SGW08
                 ],  # device product_id
                 TuyaBLEProductInfo(
                     name="Irrigation computer",
@@ -553,15 +552,6 @@
             "nxquc5lb": TuyaBLEProductInfo(  # device product_id
                 name="Water valve controller",
             ),
-=======
-                    "6pahkcau",  # PPB A1
-                    "hfgdqhho"   # SGW08
-                ],
-                TuyaBLEProductInfo(
-                    name="Irrigation computer",
-                )
-            )
->>>>>>> c8c3ca58
         },
     ),
     "dd": TuyaBLECategoryInfo(
