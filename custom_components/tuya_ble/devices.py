--- conflicted
+++ resolved
@@ -45,11 +45,6 @@
 )
 
 from .base import IntegerTypeData, EnumTypeData
-<<<<<<< HEAD
-
-=======
-from .tuya_ble import TuyaBLEDataPointType, TuyaBLEDevice
->>>>>>> e0fd3ed5
 
 _LOGGER = logging.getLogger(__name__)
 
@@ -81,6 +76,7 @@
     manufacturer: str = DEVICE_DEF_MANUFACTURER
     fingerbot: TuyaBLEFingerbotInfo | None = None
     watervalve: TuyaBLEWaterValveInfo | None = None
+
 
 class TuyaBLEEntity(CoordinatorEntity):
     """Tuya BLE base entity."""
@@ -123,24 +119,16 @@
         """Handle updated data from the coordinator."""
         self.async_write_ha_state()
 
-<<<<<<< HEAD
     def send_dp_value(
         self,
         key: DPCode | None,
         type: TuyaBLEDataPointType,
         value: bytes | bool | int | str | None = None,
     ) -> None:
-=======
-    def send_dp_value(self,
-        key: DPCode | None,
-        type: TuyaBLEDataPointType,
-        value: bytes | bool | int | str | None = None) -> None:
->>>>>>> e0fd3ed5
 
         dpid = self.find_dpid(key)
         if dpid is not None:
             datapoint = self._device.datapoints.get_or_create(
-<<<<<<< HEAD
                 dpid,
                 type,
                 value,
@@ -148,16 +136,6 @@
             self._hass.create_task(datapoint.set_value(value))
 
     def _send_command(self, commands: list[dict[str, Any]]) -> None:
-=======
-                    dpid,
-                    type,
-                    value,
-                )
-            self._hass.create_task(datapoint.set_value(value))
-
-    
-    def _send_command(self, commands : list[dict[str, Any]]) -> None:
->>>>>>> e0fd3ed5
         """Send the commands to the device"""
         for command in commands:
             code = command.get("code")
@@ -175,27 +153,18 @@
                         if isinstance(self.device.function[code].values, dict):
                             range = self.device.function[code].values.get("range")
                             if isinstance(range, list):
-<<<<<<< HEAD
                                 int_value = (
                                     range.index(value) if value in range else None
                                 )
                         self.send_dp_value(
                             code, TuyaBLEDataPointType.DT_ENUM, int_value
                         )
-=======
-                                int_value = range.index(value) if value in range else None
-                        self.send_dp_value(code, TuyaBLEDataPointType.DT_ENUM, int_value)
->>>>>>> e0fd3ed5
 
                 elif isinstance(value, bool):
                     self.send_dp_value(code, TuyaBLEDataPointType.DT_BOOL, value)
                 else:
                     self.send_dp_value(code, TuyaBLEDataPointType.DT_VALUE, value)
 
-<<<<<<< HEAD
-=======
-
->>>>>>> e0fd3ed5
     def find_dpid(
         self, dpcode: DPCode | None, prefer_function: bool = False
     ) -> int | None:
@@ -270,10 +239,6 @@
 
         return None
 
-<<<<<<< HEAD
-=======
-
->>>>>>> e0fd3ed5
     def get_dptype(
         self, dpcode: DPCode | None, prefer_function: bool = False
     ) -> DPType | None:
@@ -290,11 +255,6 @@
 
         return None
 
-<<<<<<< HEAD
-=======
-
-
->>>>>>> e0fd3ed5
 
 class TuyaBLECoordinator(DataUpdateCoordinator[None]):
     """Data coordinator for receiving Tuya BLE updates."""
@@ -586,7 +546,6 @@
     "dd": TuyaBLECategoryInfo(
         products={
             **dict.fromkeys(
-<<<<<<< HEAD
                 [
                     "nvfrtxlq",
                 ],  # device product_id
@@ -599,23 +558,9 @@
         info=TuyaBLEProductInfo(
             name="Strip Lights",
         ),
-=======
-            [
-              "nvfrtxlq",
-            ],  # device product_id
-            TuyaBLEProductInfo(
-                name="LGB102 Magic Strip Lights",
-                manufacturer="Magiacous",
-		),
-            ),
-        },
-        info = TuyaBLEProductInfo(
-                name="Strip Lights",
-		),
-
->>>>>>> e0fd3ed5
     ),
 }
+
 
 def get_product_info_by_ids(
     category: str, product_id: str
