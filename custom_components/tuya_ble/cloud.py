--- conflicted
+++ resolved
@@ -7,10 +7,7 @@
 import json
 from typing import Any, Iterable
 
-<<<<<<< HEAD
-from homeassistant.core import HomeAssistant
-
-=======
+
 from homeassistant.const import (
     CONF_ADDRESS,
     CONF_COUNTRY_CODE,
@@ -29,7 +26,7 @@
     TUYA_RESPONSE_RESULT,
     TUYA_RESPONSE_SUCCESS,
 )
->>>>>>> e6d02182
+
 from homeassistant.helpers.entity import DeviceInfo, EntityDescription
 from homeassistant.helpers.update_coordinator import (
     CoordinatorEntity,
