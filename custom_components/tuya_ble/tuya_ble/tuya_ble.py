--- conflicted
+++ resolved
@@ -59,11 +59,12 @@
 
 BLEAK_EXCEPTIONS = (*BLEAK_RETRY_EXCEPTIONS, OSError)
 
-#@dataclass
+
+# @dataclass
 class TuyaBLEEntityDescription:
     # Added to info that we get from the cloud
-    function: list[dict[str, dict]]  | None = None
-    status_range: list[dict[str, dict]]  | None = None
+    function: list[dict[str, dict]] | None = None
+    status_range: list[dict[str, dict]] | None = None
 
     # Replace the values that we got from the cloud
     values_overrides: dict[str, dict] | None = None
@@ -156,11 +157,7 @@
     def changed_by_device(self) -> bool:
         return self._changed_by_device
 
-<<<<<<< HEAD
     def __repr__(self):
-=======
-    def __repr__(self): 
->>>>>>> e0fd3ed5
         return f"{{id:{self.id} type:{self.type} value:{self.value}}}"
 
     def __str__(self):
@@ -256,19 +253,21 @@
 
 global_connect_lock = asyncio.Lock()
 
+
 @dataclass
 class TuyaBLEDeviceFunction:
     code: str
-    dp_id: int 
+    dp_id: int
     type: DPType
     values: str | dict | list | None
 
-    def __setattr__(self, name:str, value:str | dict | list | None):
+    def __setattr__(self, name: str, value: str | dict | list | None):
         if name == "values":
             # string values are JSON representations of the actual values
             if isinstance(value, str) and (v := json.loads(value)):
                 value = v
         super().__setattr__(name, value)
+
 
 @dataclass
 class TuyaBLEDeviceFunction:
@@ -335,10 +334,6 @@
         self._function = {}
         self._status_range = {}
 
-<<<<<<< HEAD
-=======
-
->>>>>>> e0fd3ed5
     def set_ble_device_and_advertisement_data(
         self, ble_device: BLEDevice, advertisement_data: AdvertisementData
     ) -> None:
@@ -386,13 +381,9 @@
                 self._local_key = self._device_info.local_key[:6].encode()
                 self._login_key = hashlib.md5(self._local_key).digest()
 
-<<<<<<< HEAD
                 self.append_functions(
                     self._device_info.functions, self._device_info.status_range
                 )
-=======
-                self.append_functions(self._device_info.functions, self._device_info.status_range)
->>>>>>> e0fd3ed5
 
         return self._device_info is not None
 
@@ -402,11 +393,6 @@
                 dpcode = f.get("code")
                 if dpcode:
                     self.function[dpcode] = TuyaBLEDeviceFunction(**f)
-<<<<<<< HEAD
-
-=======
-                        
->>>>>>> e0fd3ed5
             for f in status_range:
                 dpcode = f.get("code")
                 if dpcode:
@@ -415,11 +401,6 @@
     def update_description(self, description: TuyaBLEEntityDescription | None) -> None:
         if not description:
             return
-<<<<<<< HEAD
-
-=======
-        
->>>>>>> e0fd3ed5
         self.append_functions(description.function, description.status_range)
 
         if description.values_overrides:
