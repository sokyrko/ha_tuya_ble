"""Config flow for Tuya BLE integration."""

from __future__ import annotations

import logging
import pycountry
from typing import Any

import voluptuous as vol
from tuya_iot import AuthType

from homeassistant.config_entries import (
    ConfigEntry,
    ConfigFlow,
    OptionsFlowWithConfigEntry,
)
from homeassistant.components.bluetooth import (
    BluetoothServiceInfoBleak,
    async_discovered_service_info,
)
from homeassistant.const import (
    CONF_ADDRESS,
    CONF_COUNTRY_CODE,
    CONF_PASSWORD,
    CONF_USERNAME,
<<<<<<< HEAD
=======
)
from homeassistant.core import callback
from homeassistant.data_entry_flow import FlowHandler, FlowResult

from homeassistant.components.tuya.const import (
    CONF_APP_TYPE,
    CONF_ENDPOINT,
    TUYA_RESPONSE_CODE,
    TUYA_RESPONSE_MSG,
    TUYA_RESPONSE_SUCCESS,
>>>>>>> 50862820
)
from homeassistant.core import callback
from homeassistant.data_entry_flow import FlowHandler, FlowResult

from .tuya_ble import SERVICE_UUID, TuyaBLEDeviceCredentials

from .const import (
    TUYA_COUNTRIES,
    TUYA_SMART_APP,
    SMARTLIFE_APP,
    TUYA_RESPONSE_SUCCESS,
    TUYA_RESPONSE_CODE,
    TUYA_RESPONSE_MSG,
    CONF_ACCESS_ID,
    CONF_ACCESS_SECRET,
    CONF_APP_TYPE,
    CONF_AUTH_TYPE,
    CONF_ENDPOINT,
    DOMAIN,
    CONF_ACCESS_ID,
    CONF_ACCESS_SECRET,
    CONF_AUTH_TYPE,
    SMARTLIFE_APP,
    TUYA_SMART_APP,
    TUYA_COUNTRIES
)
from .devices import TuyaBLEData, get_device_readable_name
from .cloud import HASSTuyaBLEDeviceManager

_LOGGER = logging.getLogger(__name__)


async def _try_login(
    manager: HASSTuyaBLEDeviceManager,
    user_input: dict[str, Any],
    errors: dict[str, str],
    placeholders: dict[str, Any],
) -> dict[str, Any] | None:
    response: dict[Any, Any] | None
    data: dict[str, Any]

    country = [
        country
        for country in TUYA_COUNTRIES
        if country.name == user_input[CONF_COUNTRY_CODE]
    ][0]

    data = {
        CONF_ENDPOINT: country.endpoint,
        CONF_AUTH_TYPE: AuthType.CUSTOM,
        CONF_ACCESS_ID: user_input[CONF_ACCESS_ID],
        CONF_ACCESS_SECRET: user_input[CONF_ACCESS_SECRET],
        CONF_USERNAME: user_input[CONF_USERNAME],
        CONF_PASSWORD: user_input[CONF_PASSWORD],
        CONF_COUNTRY_CODE: country.country_code,
    }

    for app_type in (TUYA_SMART_APP, SMARTLIFE_APP, ""):
        data[CONF_APP_TYPE] = app_type
        if app_type == "":
            data[CONF_AUTH_TYPE] = AuthType.CUSTOM
        else:
            data[CONF_AUTH_TYPE] = AuthType.SMART_HOME

        response = await manager._login(data, True)

        if response.get(TUYA_RESPONSE_SUCCESS, False):
            return data

    errors["base"] = "login_error"
    if response:
        placeholders.update(
            {
                TUYA_RESPONSE_CODE: response.get(TUYA_RESPONSE_CODE),
                TUYA_RESPONSE_MSG: response.get(TUYA_RESPONSE_MSG),
            }
        )

    return None


def _show_login_form(
    flow: FlowHandler,
    user_input: dict[str, Any],
    errors: dict[str, str],
    placeholders: dict[str, Any],
) -> FlowResult:
    """Shows the Tuya IOT platform login form."""
    if user_input is not None and user_input.get(CONF_COUNTRY_CODE) is not None:
        for country in TUYA_COUNTRIES:
            if country.country_code == user_input[CONF_COUNTRY_CODE]:
                user_input[CONF_COUNTRY_CODE] = country.name
                break

    def_country_name: str | None = None
    try:
        def_country = pycountry.countries.get(alpha_2=flow.hass.config.country)
        if def_country:
            def_country_name = def_country.name
    except:
        pass

    return flow.async_show_form(
        step_id="login",
        data_schema=vol.Schema(
            {
                vol.Required(
                    CONF_COUNTRY_CODE,
                    default=user_input.get(CONF_COUNTRY_CODE, def_country_name),
                ): vol.In(
                    # We don't pass a dict {code:name} because country codes can be duplicate.
                    [country.name for country in TUYA_COUNTRIES]
                ),
                vol.Required(
                    CONF_ACCESS_ID, default=user_input.get(CONF_ACCESS_ID, "")
                ): str,
                vol.Required(
                    CONF_ACCESS_SECRET,
                    default=user_input.get(CONF_ACCESS_SECRET, ""),
                ): str,
                vol.Required(
                    CONF_USERNAME, default=user_input.get(CONF_USERNAME, "")
                ): str,
                vol.Required(
                    CONF_PASSWORD, default=user_input.get(CONF_PASSWORD, "")
                ): str,
            }
        ),
        errors=errors,
        description_placeholders=placeholders,
    )


class TuyaBLEOptionsFlow(OptionsFlowWithConfigEntry):
    """Handle a Tuya BLE options flow."""

    def __init__(self, config_entry: ConfigEntry) -> None:
        """Initialize options flow."""
        super().__init__(config_entry)

    async def async_step_init(
        self, user_input: dict[str, Any] | None = None
    ) -> FlowResult:
        """Manage the options."""
        return await self.async_step_login(user_input)

    async def async_step_login(
        self, user_input: dict[str, Any] | None = None
    ) -> FlowResult:
        """Handle the Tuya IOT platform login step."""
        errors: dict[str, str] = {}
        placeholders: dict[str, Any] = {}
        credentials: TuyaBLEDeviceCredentials | None = None
        address: str | None = self.config_entry.data.get(CONF_ADDRESS)

        if user_input is not None:
            entry: TuyaBLEData | None = None
            domain_data = self.hass.data.get(DOMAIN)
            if domain_data:
                entry = domain_data.get(self.config_entry.entry_id)
            if entry:
                login_data = await _try_login(
                    entry.manager,
                    user_input,
                    errors,
                    placeholders,
                )
                if login_data:
                    credentials = await entry.manager.get_device_credentials(
                        address, True, True
                    )
                    if credentials:
                        return self.async_create_entry(
                            title=self.config_entry.title,
                            data=entry.manager.data,
                        )

                    errors["base"] = "device_not_registered"

        if user_input is None:
            user_input = {}
            user_input.update(self.config_entry.options)

        return _show_login_form(self, user_input, errors, placeholders)


class TuyaBLEConfigFlow(ConfigFlow, domain=DOMAIN):
    """Handle a config flow for Tuya BLE."""

    VERSION = 1

    def __init__(self) -> None:
        """Initialize the config flow."""
        super().__init__()
        self._discovery_info: BluetoothServiceInfoBleak | None = None
        self._discovered_devices: dict[str, BluetoothServiceInfoBleak] = {}
        self._data: dict[str, Any] = {}
        self._manager: HASSTuyaBLEDeviceManager | None = None
        self._get_device_info_error = False

    async def async_step_bluetooth(
        self, discovery_info: BluetoothServiceInfoBleak
    ) -> FlowResult:
        """Handle the bluetooth discovery step."""
        await self.async_set_unique_id(discovery_info.address)
        self._abort_if_unique_id_configured()
        self._discovery_info = discovery_info
        if self._manager is None:
            self._manager = HASSTuyaBLEDeviceManager(self.hass, self._data)
        await self._manager.build_cache()
        self.context["title_placeholders"] = {
            "name": await get_device_readable_name(
                discovery_info,
                self._manager,
            )
        }
        return await self.async_step_login()

    async def async_step_user(
        self, user_input: dict[str, Any] | None = None
    ) -> FlowResult:
        """Handle the user step."""
        if self._manager is None:
            self._manager = HASSTuyaBLEDeviceManager(self.hass, self._data)
        await self._manager.build_cache()
        return await self.async_step_login()

    async def async_step_login(
        self, user_input: dict[str, Any] | None = None
    ) -> FlowResult:
        """Handle the Tuya IOT platform login step."""
        data: dict[str, Any] | None = None
        errors: dict[str, str] = {}
        placeholders: dict[str, Any] = {}

        if user_input is not None:
            data = await _try_login(
                self._manager,
                user_input,
                errors,
                placeholders,
            )
            if data:
                self._data.update(data)
                return await self.async_step_device()

        if user_input is None:
            user_input = {}
            if self._discovery_info:
                await self._manager.get_device_credentials(
                    self._discovery_info.address,
                    False,
                    True,
                )
            if self._data is None or len(self._data) == 0:
                self._manager.get_login_from_cache()
            if self._data is not None and len(self._data) > 0:
                user_input.update(self._data)

        return _show_login_form(self, user_input, errors, placeholders)

    async def async_step_device(
        self, user_input: dict[str, Any] | None = None
    ) -> FlowResult:
        """Handle the user step to pick discovered device."""
        errors: dict[str, str] = {}

        if user_input is not None:
            address = user_input[CONF_ADDRESS]
            discovery_info = self._discovered_devices[address]
            local_name = await get_device_readable_name(discovery_info, self._manager)
            await self.async_set_unique_id(
                discovery_info.address, raise_on_progress=False
            )
            self._abort_if_unique_id_configured()
            credentials = await self._manager.get_device_credentials(
                discovery_info.address, self._get_device_info_error, True
            )
            self._data[CONF_ADDRESS] = discovery_info.address
            if credentials is None:
                self._get_device_info_error = True
                errors["base"] = "device_not_registered"
            else:
                return self.async_create_entry(
                    title=local_name,
                    data={CONF_ADDRESS: discovery_info.address},
                    options=self._data,
                )

        if discovery := self._discovery_info:
            self._discovered_devices[discovery.address] = discovery
        else:
            current_addresses = self._async_current_ids()
            for discovery in async_discovered_service_info(self.hass):
                if (
                    discovery.address in current_addresses
                    or discovery.address in self._discovered_devices
                    or discovery.service_data is None
                    or not SERVICE_UUID in discovery.service_data.keys()
                ):
                    continue
                self._discovered_devices[discovery.address] = discovery

        if not self._discovered_devices:
            return self.async_abort(reason="no_unconfigured_devices")

        def_address: str
        if user_input:
            def_address = user_input.get(CONF_ADDRESS)
        else:
            def_address = list(self._discovered_devices)[0]

        return self.async_show_form(
            step_id="device",
            data_schema=vol.Schema(
                {
                    vol.Required(
                        CONF_ADDRESS,
                        default=def_address,
                    ): vol.In(
                        {
                            service_info.address: await get_device_readable_name(
                                service_info,
                                self._manager,
                            )
                            for service_info in self._discovered_devices.values()
                        }
                    ),
                },
            ),
            errors=errors,
        )

    @staticmethod
    @callback
    def async_get_options_flow(
        config_entry: ConfigEntry,
    ) -> TuyaBLEOptionsFlow:
        """Get the options flow for this handler."""
        return TuyaBLEOptionsFlow(config_entry)<|MERGE_RESOLUTION|>--- conflicted
+++ resolved
@@ -23,19 +23,6 @@
     CONF_COUNTRY_CODE,
     CONF_PASSWORD,
     CONF_USERNAME,
-<<<<<<< HEAD
-=======
-)
-from homeassistant.core import callback
-from homeassistant.data_entry_flow import FlowHandler, FlowResult
-
-from homeassistant.components.tuya.const import (
-    CONF_APP_TYPE,
-    CONF_ENDPOINT,
-    TUYA_RESPONSE_CODE,
-    TUYA_RESPONSE_MSG,
-    TUYA_RESPONSE_SUCCESS,
->>>>>>> 50862820
 )
 from homeassistant.core import callback
 from homeassistant.data_entry_flow import FlowHandler, FlowResult
