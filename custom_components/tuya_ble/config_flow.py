"""Config flow for Tuya BLE integration."""

from __future__ import annotations

import logging
import pycountry
from typing import Any

import voluptuous as vol
from tuya_iot import AuthType

from homeassistant.config_entries import (
    ConfigEntry,
    ConfigFlow,
    OptionsFlowWithConfigEntry,
)
from homeassistant.components.bluetooth import (
    BluetoothServiceInfoBleak,
    async_discovered_service_info,
)
from homeassistant.const import (
<<<<<<< HEAD
    CONF_ADDRESS,
=======
    CONF_ADDRESS, 
    CONF_DEVICE_ID,
>>>>>>> b0dcd55c
    CONF_COUNTRY_CODE,
    CONF_PASSWORD,
    CONF_USERNAME,
)
from homeassistant.core import callback
from homeassistant.data_entry_flow import FlowHandler, FlowResult

from homeassistant.components.tuya.const import (
    CONF_APP_TYPE,
<<<<<<< HEAD
    CONF_ENDPOINT,
=======
    CONF_AUTH_TYPE,
    CONF_ENDPOINT,
    SMARTLIFE_APP,
    TUYA_COUNTRIES,
>>>>>>> b0dcd55c
    TUYA_RESPONSE_CODE,
    TUYA_RESPONSE_MSG,
    TUYA_RESPONSE_SUCCESS,
)
from .tuya_ble import SERVICE_UUID, TuyaBLEDeviceCredentials

from .const import (
    DOMAIN,
    CONF_ACCESS_ID,
    CONF_ACCESS_SECRET,
    CONF_AUTH_TYPE,
    SMARTLIFE_APP,
    TUYA_SMART_APP,
    TUYA_COUNTRIES
)
from .devices import TuyaBLEData, get_device_readable_name
from .cloud import HASSTuyaBLEDeviceManager

_LOGGER = logging.getLogger(__name__)


async def _try_login(
    manager: HASSTuyaBLEDeviceManager,
    user_input: dict[str, Any],
    errors: dict[str, str],
    placeholders: dict[str, Any],
) -> dict[str, Any] | None:
    response: dict[Any, Any] | None
    data: dict[str, Any]

    country = [
        country
        for country in TUYA_COUNTRIES
        if country.name == user_input[CONF_COUNTRY_CODE]
    ][0]

    data = {
        CONF_ENDPOINT: country.endpoint,
        CONF_AUTH_TYPE: AuthType.CUSTOM,
        CONF_ACCESS_ID: user_input[CONF_ACCESS_ID],
        CONF_ACCESS_SECRET: user_input[CONF_ACCESS_SECRET],
        CONF_USERNAME: user_input[CONF_USERNAME],
        CONF_PASSWORD: user_input[CONF_PASSWORD],
        CONF_COUNTRY_CODE: country.country_code,
    }

    for app_type in (TUYA_SMART_APP, SMARTLIFE_APP, ""):
        data[CONF_APP_TYPE] = app_type
        if app_type == "":
            data[CONF_AUTH_TYPE] = AuthType.CUSTOM
        else:
            data[CONF_AUTH_TYPE] = AuthType.SMART_HOME

        response = await manager._login(data, True)

        if response.get(TUYA_RESPONSE_SUCCESS, False):
            return data

    errors["base"] = "login_error"
    if response:
        placeholders.update(
            {
                TUYA_RESPONSE_CODE: response.get(TUYA_RESPONSE_CODE),
                TUYA_RESPONSE_MSG: response.get(TUYA_RESPONSE_MSG),
            }
        )

    return None


def _show_login_form(
    flow: FlowHandler,
    user_input: dict[str, Any],
    errors: dict[str, str],
    placeholders: dict[str, Any],
) -> FlowResult:
    """Shows the Tuya IOT platform login form."""
    if user_input is not None and user_input.get(CONF_COUNTRY_CODE) is not None:
        for country in TUYA_COUNTRIES:
            if country.country_code == user_input[CONF_COUNTRY_CODE]:
                user_input[CONF_COUNTRY_CODE] = country.name
                break

    def_country_name: str | None = None
    try:
        def_country = pycountry.countries.get(alpha_2=flow.hass.config.country)
        if def_country:
            def_country_name = def_country.name
    except:
        pass

    return flow.async_show_form(
        step_id="login",
        data_schema=vol.Schema(
            {
                vol.Required(
                    CONF_COUNTRY_CODE,
                    default=user_input.get(CONF_COUNTRY_CODE, def_country_name),
                ): vol.In(
                    # We don't pass a dict {code:name} because country codes can be duplicate.
                    [country.name for country in TUYA_COUNTRIES]
                ),
                vol.Required(
                    CONF_ACCESS_ID, default=user_input.get(CONF_ACCESS_ID, "")
                ): str,
                vol.Required(
                    CONF_ACCESS_SECRET,
                    default=user_input.get(CONF_ACCESS_SECRET, ""),
                ): str,
                vol.Required(
                    CONF_USERNAME, default=user_input.get(CONF_USERNAME, "")
                ): str,
                vol.Required(
                    CONF_PASSWORD, default=user_input.get(CONF_PASSWORD, "")
                ): str,
            }
        ),
        errors=errors,
        description_placeholders=placeholders,
    )


class TuyaBLEOptionsFlow(OptionsFlowWithConfigEntry):
    """Handle a Tuya BLE options flow."""

    def __init__(self, config_entry: ConfigEntry) -> None:
        """Initialize options flow."""
        super().__init__(config_entry)

    async def async_step_init(
        self, user_input: dict[str, Any] | None = None
    ) -> FlowResult:
        """Manage the options."""
        return await self.async_step_login(user_input)

    async def async_step_login(
        self, user_input: dict[str, Any] | None = None
    ) -> FlowResult:
        """Handle the Tuya IOT platform login step."""
        errors: dict[str, str] = {}
        placeholders: dict[str, Any] = {}
        credentials: TuyaBLEDeviceCredentials | None = None
        address: str | None = self.config_entry.data.get(CONF_ADDRESS)

        if user_input is not None:
            entry: TuyaBLEData | None = None
            domain_data = self.hass.data.get(DOMAIN)
            if domain_data:
                entry = domain_data.get(self.config_entry.entry_id)
            if entry:
                login_data = await _try_login(
                    entry.manager,
                    user_input,
                    errors,
                    placeholders,
                )
                if login_data:
                    credentials = await entry.manager.get_device_credentials(
                        address, True, True
                    )
                    if credentials:
                        return self.async_create_entry(
                            title=self.config_entry.title,
                            data=entry.manager.data,
                        )
                    else:
                        errors["base"] = "device_not_registered"

        if user_input is None:
            user_input = {}
            user_input.update(self.config_entry.options)

        return _show_login_form(self, user_input, errors, placeholders)


class TuyaBLEConfigFlow(ConfigFlow, domain=DOMAIN):
    """Handle a config flow for Tuya BLE."""

    VERSION = 1

    def __init__(self) -> None:
        """Initialize the config flow."""
        super().__init__()
        self._discovery_info: BluetoothServiceInfoBleak | None = None
        self._discovered_devices: dict[str, BluetoothServiceInfoBleak] = {}
        self._data: dict[str, Any] = {}
        self._manager: HASSTuyaBLEDeviceManager | None = None
        self._get_device_info_error = False

    async def async_step_bluetooth(
        self, discovery_info: BluetoothServiceInfoBleak
    ) -> FlowResult:
        """Handle the bluetooth discovery step."""
        await self.async_set_unique_id(discovery_info.address)
        self._abort_if_unique_id_configured()
        self._discovery_info = discovery_info
        if self._manager is None:
            self._manager = HASSTuyaBLEDeviceManager(self.hass, self._data)
        await self._manager.build_cache()
        self.context["title_placeholders"] = {
            "name": await get_device_readable_name(
                discovery_info,
                self._manager,
            )
        }
        return await self.async_step_login()

    async def async_step_user(
        self, user_input: dict[str, Any] | None = None
    ) -> FlowResult:
        """Handle the user step."""
        if self._manager is None:
            self._manager = HASSTuyaBLEDeviceManager(self.hass, self._data)
        await self._manager.build_cache()
        return await self.async_step_login()

    async def async_step_login(
        self, user_input: dict[str, Any] | None = None
    ) -> FlowResult:
        """Handle the Tuya IOT platform login step."""
        data: dict[str, Any] | None = None
        errors: dict[str, str] = {}
        placeholders: dict[str, Any] = {}

        if user_input is not None:
            data = await _try_login(
                self._manager,
                user_input,
                errors,
                placeholders,
            )
            if data:
                self._data.update(data)
                return await self.async_step_device()

        if user_input is None:
            user_input = {}
            if self._discovery_info:
                await self._manager.get_device_credentials(
                    self._discovery_info.address,
                    False,
                    True,
                )
            if self._data is None or len(self._data) == 0:
                self._manager.get_login_from_cache()
            if self._data is not None and len(self._data) > 0:
                user_input.update(self._data)

        return _show_login_form(self, user_input, errors, placeholders)

    async def async_step_device(
        self, user_input: dict[str, Any] | None = None
    ) -> FlowResult:
        """Handle the user step to pick discovered device."""
        errors: dict[str, str] = {}

        if user_input is not None:
            address = user_input[CONF_ADDRESS]
            discovery_info = self._discovered_devices[address]
            local_name = await get_device_readable_name(discovery_info, self._manager)
            await self.async_set_unique_id(
                discovery_info.address, raise_on_progress=False
            )
            self._abort_if_unique_id_configured()
            credentials = await self._manager.get_device_credentials(
                discovery_info.address, self._get_device_info_error, True
            )
            self._data[CONF_ADDRESS] = discovery_info.address
            if credentials is None:
                self._get_device_info_error = True
                errors["base"] = "device_not_registered"
            else:
                return self.async_create_entry(
                    title=local_name,
                    data={CONF_ADDRESS: discovery_info.address},
                    options=self._data,
                )

        if discovery := self._discovery_info:
            self._discovered_devices[discovery.address] = discovery
        else:
            current_addresses = self._async_current_ids()
            for discovery in async_discovered_service_info(self.hass):
                if (
                    discovery.address in current_addresses
                    or discovery.address in self._discovered_devices
                    or discovery.service_data is None
                    or not SERVICE_UUID in discovery.service_data.keys()
                ):
                    continue
                self._discovered_devices[discovery.address] = discovery

        if not self._discovered_devices:
            return self.async_abort(reason="no_unconfigured_devices")

        def_address: str
        if user_input:
            def_address = user_input.get(CONF_ADDRESS)
        else:
            def_address = list(self._discovered_devices)[0]

        return self.async_show_form(
            step_id="device",
            data_schema=vol.Schema(
                {
                    vol.Required(
                        CONF_ADDRESS,
                        default=def_address,
                    ): vol.In(
                        {
                            service_info.address: await get_device_readable_name(
                                service_info,
                                self._manager,
                            )
                            for service_info in self._discovered_devices.values()
                        }
                    ),
                },
            ),
            errors=errors,
        )

    @staticmethod
    @callback
    def async_get_options_flow(
        config_entry: ConfigEntry,
    ) -> TuyaBLEOptionsFlow:
        """Get the options flow for this handler."""
        return TuyaBLEOptionsFlow(config_entry)<|MERGE_RESOLUTION|>--- conflicted
+++ resolved
@@ -19,12 +19,8 @@
     async_discovered_service_info,
 )
 from homeassistant.const import (
-<<<<<<< HEAD
-    CONF_ADDRESS,
-=======
     CONF_ADDRESS, 
     CONF_DEVICE_ID,
->>>>>>> b0dcd55c
     CONF_COUNTRY_CODE,
     CONF_PASSWORD,
     CONF_USERNAME,
@@ -34,14 +30,10 @@
 
 from homeassistant.components.tuya.const import (
     CONF_APP_TYPE,
-<<<<<<< HEAD
-    CONF_ENDPOINT,
-=======
     CONF_AUTH_TYPE,
     CONF_ENDPOINT,
     SMARTLIFE_APP,
     TUYA_COUNTRIES,
->>>>>>> b0dcd55c
     TUYA_RESPONSE_CODE,
     TUYA_RESPONSE_MSG,
     TUYA_RESPONSE_SUCCESS,
